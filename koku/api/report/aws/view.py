--- conflicted
+++ resolved
@@ -25,10 +25,7 @@
 
 class AWSView(ReportView):
     """AWS Base View."""
-<<<<<<< HEAD
-=======
-
->>>>>>> 18c8ebab
+
     permission_classes = [AwsAccessPermission]
     provider = 'aws'
     _serializer = QueryParamSerializer
