--- conflicted
+++ resolved
@@ -99,16 +99,8 @@
     AWSStorageSummaryByService,
 )
 
-<<<<<<< HEAD
 OCP_MATERIALIZED_VIEWS = (OCPPodSummary, OCPVolumeSummary, OCPCostSummary, OCPCostSummaryByProject)
 
-OCP_ON_INFRASTRUCTURE_MATERIALIZED_VIEWS = (
-    OCPAllCostLineItemDailySummary,
-    OCPAllCostLineItemProjectDailySummary,
-    OCPCostSummary,
-    OCPCostSummaryByProject,
-)
-=======
 AZURE_MATERIALIZED_VIEWS = (
     AzureCostSummary,
     AzureCostSummaryByAccount,
@@ -120,5 +112,9 @@
     AzureDatabaseSummary,
 )
 
-OCP_ON_INFRASTRUCTURE_MATERIALIZED_VIEWS = (OCPAllCostLineItemDailySummary, OCPAllCostLineItemProjectDailySummary)
->>>>>>> 12485eb0
+OCP_ON_INFRASTRUCTURE_MATERIALIZED_VIEWS = (
+    OCPAllCostLineItemDailySummary,
+    OCPAllCostLineItemProjectDailySummary,
+    OCPCostSummary,
+    OCPCostSummaryByProject,
+)