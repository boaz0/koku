INSERT INTO {{schema | sqlsafe}}.reporting_ocpawstags_summary (
    key,
    values,
    cost_entry_bill_id,
    report_period_id,
    accounts,
    namespace,
    cluster_id,
    cluster_alias
)
<<<<<<< HEAD
WITH cte_unnested_aws_tags AS (
    SELECT tags.*,
        b.billing_period_start
    FROM (
        SELECT key,
            value,
            cost_entry_bill_id,
            accounts
        FROM {{schema | sqlsafe}}.reporting_awstags_summary AS ts,
            unnest(ts.values) AS values(value)
    ) AS tags
    JOIN {{schema | sqlsafe}}.reporting_awscostentrybill AS b
        ON tags.cost_entry_bill_id = b.id
),
cte_unnested_ocp_pod_tags AS (
    SELECT tags.*,
        rp.report_period_start
    FROM (
        SELECT key,
            value,
            report_period_id,
            project
        FROM {{schema | sqlsafe}}.reporting_ocpusagepodlabel_summary AS ts,
            unnest(ts.values) AS values(value),
            unnest(ts.namespace) AS namespaces(project)
    ) AS tags
    JOIN {{schema | sqlsafe}}.reporting_ocpusagereportperiod AS rp
        ON tags.report_period_id = rp.id
    -- Filter out tags that aren't enabled
    JOIN {{schema | sqlsafe}}.reporting_ocpenabledtagkeys as enabled_tags
        ON lower(enabled_tags.key) = lower(tags.key)
),
cte_unnested_ocp_volume_tags AS (
    SELECT tags.*,
        rp.report_period_start
    FROM (
        SELECT key,
            value,
            report_period_id,
            project
        FROM {{schema | sqlsafe}}.reporting_ocpstoragevolumelabel_summary AS ts,
            unnest(ts.values) AS values(value),
            unnest(ts.namespace) AS namespaces(project)
    ) AS tags
    JOIN {{schema | sqlsafe}}.reporting_ocpusagereportperiod AS rp
        ON tags.report_period_id = rp.id
    -- Filter out tags that aren't enabled
    JOIN {{schema | sqlsafe}}.reporting_ocpenabledtagkeys as enabled_tags
        ON lower(enabled_tags.key) = lower(tags.key)
)
SELECT key,
    array_agg(DISTINCT value) as values,
    cost_entry_bill_id,
    report_period_id,
    accounts,
    array_agg(DISTINCT project) as namespace
FROM (
    SELECT aws.key,
        aws.value,
        aws.accounts,
        ocp.project,
        aws.cost_entry_bill_id,
        ocp.report_period_id
    FROM cte_unnested_aws_tags AS aws
    JOIN cte_unnested_ocp_pod_tags AS ocp
        ON lower(aws.key) = lower(ocp.key)
            AND lower(aws.value) = lower(ocp.value)
            AND aws.billing_period_start = ocp.report_period_start

    UNION

    SELECT aws.key,
        aws.value,
        aws.accounts,
        ocp.project,
        aws.cost_entry_bill_id,
        ocp.report_period_id
    FROM cte_unnested_aws_tags AS aws
    JOIN cte_unnested_ocp_volume_tags AS ocp
        ON lower(aws.key) = lower(ocp.key)
            AND lower(aws.value) = lower(ocp.value)
            AND aws.billing_period_start = ocp.report_period_start
) AS matches
GROUP BY key,
    accounts,
    cost_entry_bill_id,
    report_period_id
ON CONFLICT (key, cost_entry_bill_id) DO UPDATE
=======
SELECT l.key,
    array_agg(DISTINCT l.value) as values,
    l.cost_entry_bill_id,
    array_cat(array_agg(DISTINCT l.usage_account_id), array_agg(DISTINCT aa.account_alias )) as accounts,
    array_agg(DISTINCT l.namespace),
    max(l.cluster_id) as cluster_id,
    max(l.cluster_alias) as cluster_alias
FROM (
    SELECT key,
        value,
        li.cost_entry_bill_id,
        li.usage_account_id,
        UNNEST(li.namespace) as namespace,
        li.cluster_id,
        li.cluster_alias
    FROM {{schema | sqlsafe}}.reporting_ocpawscostlineitem_daily_summary AS li,
        jsonb_each_text(li.tags) labels
) l
LEFT JOIN {{schema | sqlsafe}}.reporting_awsaccountalias AS aa
        ON l.usage_account_id = aa.account_id
GROUP BY l.key, l.cost_entry_bill_id, l.namespace, l.cluster_id, l.cluster_alias
ON CONFLICT (key, cost_entry_bill_id, namespace) DO UPDATE
>>>>>>> 1118bf42
SET values = EXCLUDED.values
;<|MERGE_RESOLUTION|>--- conflicted
+++ resolved
@@ -8,7 +8,6 @@
     cluster_id,
     cluster_alias
 )
-<<<<<<< HEAD
 WITH cte_unnested_aws_tags AS (
     SELECT tags.*,
         b.billing_period_start
@@ -97,29 +96,5 @@
     cost_entry_bill_id,
     report_period_id
 ON CONFLICT (key, cost_entry_bill_id) DO UPDATE
-=======
-SELECT l.key,
-    array_agg(DISTINCT l.value) as values,
-    l.cost_entry_bill_id,
-    array_cat(array_agg(DISTINCT l.usage_account_id), array_agg(DISTINCT aa.account_alias )) as accounts,
-    array_agg(DISTINCT l.namespace),
-    max(l.cluster_id) as cluster_id,
-    max(l.cluster_alias) as cluster_alias
-FROM (
-    SELECT key,
-        value,
-        li.cost_entry_bill_id,
-        li.usage_account_id,
-        UNNEST(li.namespace) as namespace,
-        li.cluster_id,
-        li.cluster_alias
-    FROM {{schema | sqlsafe}}.reporting_ocpawscostlineitem_daily_summary AS li,
-        jsonb_each_text(li.tags) labels
-) l
-LEFT JOIN {{schema | sqlsafe}}.reporting_awsaccountalias AS aa
-        ON l.usage_account_id = aa.account_id
-GROUP BY l.key, l.cost_entry_bill_id, l.namespace, l.cluster_id, l.cluster_alias
-ON CONFLICT (key, cost_entry_bill_id, namespace) DO UPDATE
->>>>>>> 1118bf42
 SET values = EXCLUDED.values
 ;