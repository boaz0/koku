--- conflicted
+++ resolved
@@ -115,20 +115,11 @@
             with schema_context(self.schema):
                 report_table = getattr(ocp_accessor.report_schema, ocp_report_table_name)
 
-<<<<<<< HEAD
                 report_entry = report_table.objects.all().aggregate(
                     Min('interval_start'), Max('interval_start')
                 )
                 start_date = report_entry['interval_start__min'].date()
                 end_date = report_entry['interval_start__max'].date()
-=======
-                report_entry = report_table.objects.all().aggregate(Min("interval_start"), Max("interval_start"))
-                start_date = report_entry["interval_start__min"]
-                end_date = report_entry["interval_start__max"]
-
-                start_date = start_date.replace(hour=0, minute=0, second=0, microsecond=0)
-                end_date = end_date.replace(hour=0, minute=0, second=0, microsecond=0)
->>>>>>> 167d3d0e
 
             ocp_accessor.populate_line_item_daily_table(start_date, end_date, cluster_id)
             ocp_accessor.populate_line_item_daily_summary_table(start_date, end_date, cluster_id)
@@ -219,20 +210,11 @@
                 possible_keys += list(item.tags.keys())
                 possible_values += list(item.tags.values())
 
-<<<<<<< HEAD
             li_entry = line_item_table.objects.all().aggregate(
                 Min('usage_date_time'), Max('usage_date_time')
             )
             start_date = li_entry['usage_date_time__min'].date()
             end_date = li_entry['usage_date_time__max'].date()
-=======
-            li_entry = line_item_table.objects.all().aggregate(Min("usage_date_time"), Max("usage_date_time"))
-            start_date = li_entry["usage_date_time__min"]
-            end_date = li_entry["usage_date_time__max"]
-
-        start_date = start_date.replace(hour=0, minute=0, second=0, microsecond=0)
-        end_date = end_date.replace(hour=0, minute=0, second=0, microsecond=0)
->>>>>>> 167d3d0e
 
         query = self.accessor._get_db_obj_query(summary_table_name)
         with schema_context(self.schema):
@@ -242,17 +224,11 @@
         with schema_context(self.schema):
             self.assertNotEqual(query.count(), initial_count)
 
-<<<<<<< HEAD
             summary_entry = summary_table.objects.all().aggregate(
                 Min('usage_start'), Max('usage_start')
             )
             result_start_date = summary_entry['usage_start__min'].date()
             result_end_date = summary_entry['usage_start__max'].date()
-=======
-            summary_entry = summary_table.objects.all().aggregate(Min("usage_start"), Max("usage_start"))
-            result_start_date = summary_entry["usage_start__min"]
-            result_end_date = summary_entry["usage_start__max"]
->>>>>>> 167d3d0e
 
             self.assertEqual(result_start_date, start_date)
             self.assertEqual(result_end_date, end_date)
@@ -310,20 +286,11 @@
         with schema_context(self.schema):
             possible_value = tag_query[0].pretax_cost * decimal.Decimal(0.1)
 
-<<<<<<< HEAD
             li_entry = line_item_table.objects.all().aggregate(
                 Min('usage_date_time'), Max('usage_date_time')
             )
             start_date = li_entry['usage_date_time__min'].date()
             end_date = li_entry['usage_date_time__max'].date()
-=======
-            li_entry = line_item_table.objects.all().aggregate(Min("usage_date_time"), Max("usage_date_time"))
-            start_date = li_entry["usage_date_time__min"]
-            end_date = li_entry["usage_date_time__max"]
-
-        start_date = start_date.replace(hour=0, minute=0, second=0, microsecond=0)
-        end_date = end_date.replace(hour=0, minute=0, second=0, microsecond=0)
->>>>>>> 167d3d0e
 
         query = self.accessor._get_db_obj_query(summary_table_name)
 
@@ -356,20 +323,11 @@
             for item in tag_query:
                 possible_values.update({item.cost_entry_bill_id: item.pretax_cost * decimal.Decimal(0.1)})
 
-<<<<<<< HEAD
             li_entry = line_item_table.objects.all().aggregate(
                 Min('usage_date_time'), Max('usage_date_time')
             )
             start_date = li_entry['usage_date_time__min'].date()
             end_date = li_entry['usage_date_time__max'].date()
-=======
-            li_entry = line_item_table.objects.all().aggregate(Min("usage_date_time"), Max("usage_date_time"))
-            start_date = li_entry["usage_date_time__min"]
-            end_date = li_entry["usage_date_time__max"]
-
-        start_date = start_date.replace(hour=0, minute=0, second=0, microsecond=0)
-        end_date = end_date.replace(hour=0, minute=0, second=0, microsecond=0)
->>>>>>> 167d3d0e
 
         query = self.accessor._get_db_obj_query(summary_table_name)
 
