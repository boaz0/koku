--- conflicted
+++ resolved
@@ -19,7 +19,6 @@
 
 from dateutil.relativedelta import relativedelta
 
-from api.common import log_json
 from api.models import Provider
 from masu.database.report_stats_db_accessor import ReportStatsDBAccessor
 from masu.external.date_accessor import DateAccessor
@@ -239,7 +238,6 @@
             ([{}]) List of dictionaries containing file path and compression.
 
         """
-<<<<<<< HEAD
         date_time = report_context.get("date")
         LOG.info("Attempting to get %s manifest for %s...", self.provider_type, str(date_time))
         manifest_id = report_context.get("manifest_id")
@@ -264,36 +262,4 @@
         report_dictionary["manifest_id"] = manifest_id
         report_dictionary["provider_uuid"] = self.provider_uuid
 
-        return report_dictionary
-=======
-        msg = f"Attempting to get {self.provider_type,} manifest for {str(date_time)}..."
-        LOG.info(log_json(self.request_id, msg, self.context))
-        report_context = self._downloader.get_report_context_for_date(date_time)
-        manifest_id = report_context.get("manifest_id")
-        reports = report_context.get("files", [])
-        cur_reports = []
-        for report in reports:
-            report_dictionary = {}
-            local_file_name = self._downloader.get_local_file_for_report(report)
-
-            if self.is_report_processed(local_file_name, manifest_id):
-                msg = f"File has already been processed: {local_file_name}. Skipping..."
-                LOG.info(log_json(self.request_id, msg, self.context))
-                continue
-            with ReportStatsDBAccessor(local_file_name, manifest_id) as stats_recorder:
-                stored_etag = stats_recorder.get_etag()
-                file_name, etag = self._downloader.download_file(
-                    report, stored_etag, manifest_id=manifest_id, start_date=date_time
-                )
-                stats_recorder.update(etag=etag)
-
-            report_dictionary["file"] = file_name
-            report_dictionary["compression"] = report_context.get("compression")
-            report_dictionary["start_date"] = date_time
-            report_dictionary["assembly_id"] = report_context.get("assembly_id")
-            report_dictionary["manifest_id"] = manifest_id
-            report_dictionary["provider_uuid"] = self.provider_uuid
-
-            cur_reports.append(report_dictionary)
-        return cur_reports
->>>>>>> 3f640560
+        return report_dictionary