{
    "_meta": {
        "hash": {
            "sha256": "1bce45ca9fd1a5be9f272828062d6cd2e293a1f9dd0f79beae74c749254deb8a"
        },
        "pipfile-spec": 6,
        "requires": {
            "python_version": "3.6"
        },
        "sources": [
            {
                "name": "pypi",
                "url": "https://pypi.python.org/simple",
                "verify_ssl": true
            }
        ]
    },
    "default": {
        "adal": {
            "hashes": [
                "sha256:7a15d22b1ee7ce1be92441199958748982feba6b7dec35fbf60f9b607bad1bc0",
                "sha256:b332316f54d947f39acd9628e7d61d90f6e54d413d6f97025a51482c96bac6bc"
            ],
            "version": "==1.2.4"
        },
        "aiokafka": {
            "hashes": [
                "sha256:36a5aa5bd681455c59c0de8a0c1bb9cfd2b32d93481bf56e821e9bad24859415"
            ],
            "index": "pypi",
            "version": "==0.6.0"
        },
        "amqp": {
            "hashes": [
                "sha256:24dbaff8ce4f30566bb88976b398e8c4e77637171af3af6f1b9650f48890e60b",
                "sha256:bb68f8d2bced8f93ccfd07d96c689b716b3227720add971be980accfc2952139"
            ],
            "version": "==2.6.0"
        },
        "azure-common": {
            "hashes": [
                "sha256:ce0f1013e6d0e9faebaf3188cc069f4892fc60a6ec552e3f817c1a2f92835054",
                "sha256:fd02e4256dc9cdd2d4422bc795bdca2ef302f7a86148b154fbf4ea1f09da400a"
            ],
            "version": "==1.1.25"
        },
        "azure-core": {
            "hashes": [
                "sha256:7bf695b017acea3da28e0390a2dea5b7e15a9fa3ef1af50ff020bcfe7dacb6a4",
                "sha256:d10b74e783cff90d56360e61162afdd22276d62dc9467e657ae866449eae7648"
            ],
            "version": "==1.6.0"
        },
        "azure-mgmt-costmanagement": {
            "hashes": [
                "sha256:1afd6d71f21158cba69fb6e8976b48cb0342fbfa5729ef6515962836af849e14",
                "sha256:6e4ccfebf651e5b572a3a18780f2d9078ae3d5c61f0530e7ee042dcf4832c1f0"
            ],
            "index": "pypi",
            "version": "==0.2.0"
        },
        "azure-mgmt-resource": {
            "hashes": [
                "sha256:bd9a3938f5423741329436d2da09693845c2fad96c35fadbd7c5ae5213208345",
                "sha256:c1e2d834dee84953a4e25bef119008854a861d6d3fbe79b436589dc042e5a7c5"
            ],
            "index": "pypi",
            "version": "==10.0.0"
        },
        "azure-mgmt-storage": {
            "hashes": [
                "sha256:1f9b2f3b4d633c522a7585cb8933300fdcc58226e90a99814dd1eaaec9680780",
                "sha256:d1edead1ad36e957c9f9b605f547ad1ff7152f8f785fa03d3c7891bb428a68ef"
            ],
            "index": "pypi",
            "version": "==10.0.0"
        },
        "azure-storage-blob": {
            "hashes": [
                "sha256:8a02a33cd28a16963274dc928960642e99ec19cad27166fb386ebcc0f1216706",
                "sha256:b99ce18c5063b22a988e6e997a491aab6c7c4dd62d1424b4e2b934e6ef104356"
            ],
            "index": "pypi",
            "version": "==12.3.2"
        },
        "beautifulsoup4": {
            "hashes": [
                "sha256:73cc4d115b96f79c7d77c1c7f7a0a8d4c57860d1041df407dd1aae7f07a77fd7",
                "sha256:a6237df3c32ccfaee4fd201c8f5f9d9df619b93121d01353a64a73ce8c6ef9a8",
                "sha256:e718f2342e2e099b640a34ab782407b7b676f47ee272d6739e60b8ea23829f2c"
            ],
            "version": "==4.9.1"
        },
        "billiard": {
            "hashes": [
                "sha256:bff575450859a6e0fbc2f9877d9b715b0bbc07c3565bb7ed2280526a0cdf5ede",
                "sha256:d91725ce6425f33a97dfa72fb6bfef0e47d4652acd98a032bd1a7fbf06d5fa6a"
            ],
            "version": "==3.6.3.0"
        },
        "boto3": {
            "hashes": [
                "sha256:7098937f6432e3ae4e5fe9b93f561b06117c5df736effb8cc166f6fb2bb41ab8",
                "sha256:ed9b0852c0dc8ca88f5f851357acf238b954d1cced44f48e0d930d306150de7c"
            ],
            "index": "pypi",
            "version": "==1.14.5"
        },
        "botocore": {
            "hashes": [
                "sha256:072c82c64906996f1d7953da1a61d8e6debf0ee5acaa267ec777f05b30755b66",
                "sha256:fcfc3762472aa1d758583d818faaa59b933d839a87f372688836d49d66ad9a7a"
            ],
            "version": "==1.17.5"
        },
        "bs4": {
            "hashes": [
                "sha256:36ecea1fd7cc5c0c6e4a1ff075df26d50da647b75376626cc186e2212886dd3a"
            ],
            "index": "pypi",
            "version": "==0.0.1"
        },
        "cachetools": {
            "hashes": [
                "sha256:1d057645db16ca7fe1f3bd953558897603d6f0b9c51ed9d11eb4d071ec4e2aab",
                "sha256:de5d88f87781602201cde465d3afe837546663b168e8b39df67411b0bf10cefc"
            ],
            "index": "pypi",
            "version": "==4.1.0"
        },
        "celery": {
            "hashes": [
                "sha256:c3f4173f83ceb5a5c986c5fdaefb9456de3b0729a72a5776e46bd405fda7b647",
                "sha256:d1762d6065522879f341c3d67c2b9fe4615eb79756d59acb1434601d4aca474b"
            ],
            "index": "pypi",
            "version": "==4.4.5"
        },
        "celery-prometheus-exporter": {
            "hashes": [
                "sha256:8fc2d5909921c44f01c8c1b7d956d92e6966f2e14eec196bf60735e39a0e0991",
                "sha256:a3ba0d3340b546ae82b36fef7645ccbc54c2b696fc3df05bb9ee28a402e710e1"
            ],
            "index": "pypi",
            "version": "==1.7.0"
        },
        "certifi": {
            "hashes": [
                "sha256:5ad7e9a056d25ffa5082862e36f119f7f7cec6457fa07ee2f8c339814b80c9b1",
                "sha256:9cd41137dc19af6a5e03b630eefe7d1f458d964d406342dd3edf625839b944cc"
            ],
            "version": "==2020.4.5.2"
        },
        "cffi": {
            "hashes": [
                "sha256:001bf3242a1bb04d985d63e138230802c6c8d4db3668fb545fb5005ddf5bb5ff",
                "sha256:00789914be39dffba161cfc5be31b55775de5ba2235fe49aa28c148236c4e06b",
                "sha256:028a579fc9aed3af38f4892bdcc7390508adabc30c6af4a6e4f611b0c680e6ac",
                "sha256:14491a910663bf9f13ddf2bc8f60562d6bc5315c1f09c704937ef17293fb85b0",
                "sha256:1cae98a7054b5c9391eb3249b86e0e99ab1e02bb0cc0575da191aedadbdf4384",
                "sha256:2089ed025da3919d2e75a4d963d008330c96751127dd6f73c8dc0c65041b4c26",
                "sha256:2d384f4a127a15ba701207f7639d94106693b6cd64173d6c8988e2c25f3ac2b6",
                "sha256:337d448e5a725bba2d8293c48d9353fc68d0e9e4088d62a9571def317797522b",
                "sha256:399aed636c7d3749bbed55bc907c3288cb43c65c4389964ad5ff849b6370603e",
                "sha256:3b911c2dbd4f423b4c4fcca138cadde747abdb20d196c4a48708b8a2d32b16dd",
                "sha256:3d311bcc4a41408cf5854f06ef2c5cab88f9fded37a3b95936c9879c1640d4c2",
                "sha256:62ae9af2d069ea2698bf536dcfe1e4eed9090211dbaafeeedf5cb6c41b352f66",
                "sha256:66e41db66b47d0d8672d8ed2708ba91b2f2524ece3dee48b5dfb36be8c2f21dc",
                "sha256:675686925a9fb403edba0114db74e741d8181683dcf216be697d208857e04ca8",
                "sha256:7e63cbcf2429a8dbfe48dcc2322d5f2220b77b2e17b7ba023d6166d84655da55",
                "sha256:8a6c688fefb4e1cd56feb6c511984a6c4f7ec7d2a1ff31a10254f3c817054ae4",
                "sha256:8c0ffc886aea5df6a1762d0019e9cb05f825d0eec1f520c51be9d198701daee5",
                "sha256:95cd16d3dee553f882540c1ffe331d085c9e629499ceadfbda4d4fde635f4b7d",
                "sha256:99f748a7e71ff382613b4e1acc0ac83bf7ad167fb3802e35e90d9763daba4d78",
                "sha256:b8c78301cefcf5fd914aad35d3c04c2b21ce8629b5e4f4e45ae6812e461910fa",
                "sha256:c420917b188a5582a56d8b93bdd8e0f6eca08c84ff623a4c16e809152cd35793",
                "sha256:c43866529f2f06fe0edc6246eb4faa34f03fe88b64a0a9a942561c8e22f4b71f",
                "sha256:cab50b8c2250b46fe738c77dbd25ce017d5e6fb35d3407606e7a4180656a5a6a",
                "sha256:cef128cb4d5e0b3493f058f10ce32365972c554572ff821e175dbc6f8ff6924f",
                "sha256:cf16e3cf6c0a5fdd9bc10c21687e19d29ad1fe863372b5543deaec1039581a30",
                "sha256:e56c744aa6ff427a607763346e4170629caf7e48ead6921745986db3692f987f",
                "sha256:e577934fc5f8779c554639376beeaa5657d54349096ef24abe8c74c5d9c117c3",
                "sha256:f2b0fa0c01d8a0c7483afd9f31d7ecf2d71760ca24499c8697aeb5ca37dc090c"
            ],
            "version": "==1.14.0"
        },
        "chardet": {
            "hashes": [
                "sha256:84ab92ed1c4d4f16916e05906b6b75a6c0fb5db821cc65e70cbd64a3e2a5eaae",
                "sha256:fc323ffcaeaed0e0a02bf4d117757b98aed530d9ed4531e3e15460124c106691"
            ],
            "version": "==3.0.4"
        },
        "ciso8601": {
            "hashes": [
                "sha256:bdbb5b366058b1c87735603b23060962c439ac9be66f1ae91e8c7dbd7d59e262"
            ],
            "index": "pypi",
            "version": "==2.1.3"
        },
        "confluent-kafka": {
            "hashes": [
                "sha256:1b10a9e4ede8c7ee382c16075b55275963d3fe9b8eec3fc511d0868847cc6eed",
                "sha256:1c46cbc2eb0876f0cdbd33ed7ea684ed1b009a25b65cf87736d3506d2f4ae57e",
                "sha256:2500a78334d642e49b98710722e548c0e3d5dc4c6eae63f02d66448678ed2922",
                "sha256:2515771b18d190df2182881abcf02fe8fde0aab567402ff36295b35cd495de65",
                "sha256:3150c8875511e2cea4086206f3c10448f744c9c35f9033fd0874c8c55f7b87e2",
                "sha256:4b0a3c47f9183570e9ee77ae8c36080fbc1996045251e25772944e4dadf1db21",
                "sha256:4f875798bbc766767b9c6ed95b084fde851e0bf074527ab0daffa87f4e750635",
                "sha256:515049659b045b99e0464d5ff5def4785478490563bc5ac1341a4f29dc335e82",
                "sha256:52088adf1abdf3a384a54ec7a3bfaa0b61e5da8cc03a2e26a8351bbbf49f72a9",
                "sha256:5342d3ff348b8082eaa4c63f4c82a72f3bf0ef8efa12a8580c890fa6e160f761",
                "sha256:55734905c5a8642e596cf1e60ec4d86f05d31a185cbc71d1c73430bb0c08db19",
                "sha256:624349587e97135996383c58edd8d53b38c57d653e6536c1f816049fc75faea3",
                "sha256:804a7d71b3cb61444930af67986064c9555b8c33f05a27003ea314d6c847e522",
                "sha256:931231853cec933addfafa27772177dcfab899d82e2e39fe7485c0602088daf7",
                "sha256:a4f5edc1d7958bbf5f12ba83c1f83e22a66daa9c4318c7f28c5bb1db9289fe09",
                "sha256:a591936a90095144451f041315239b2c823b7a15fa820cf45e45c422591345d6",
                "sha256:a6eb8f3f553e98a6ef0d00f9cf8e4e8dde73c914a43a00fecef97330de80bcea",
                "sha256:aa48215edcf16071d44ba29951c82c5f541d5ec915590aff0b4240e8e13f3ba3",
                "sha256:bfacb9fa0e3a5e31a5ac9a5da15de656e95e7153e022ec5620095b76a6098ec0",
                "sha256:bfbcbe7068690369ac2de3fe953854de34ad5e901157e96bcb990ca8b86d1d93",
                "sha256:c2660807e5c1ecd723e280f76918794c3fd84595000c1e8de1f254f5d89a785c",
                "sha256:c42ff838ee5e248f95f65b5adca4e2fdd4a2817fa26cede36d83a426e0f1370c",
                "sha256:c5b741764d8ea2b8334fdaf4b56297c5bab780142f1c0cad0bd642cac30cb89e",
                "sha256:dac33a04f73093de275953867a05de244560aa9842def6316cbb52bc0f02eff3",
                "sha256:f1695a00789795f9f798588bb62688b563baf471a76ca20fa01c957844938d7d",
                "sha256:f25836e03559a381ba74b9a6940b716e61ba8ae2db2d5d3a40accbc60617e1af"
            ],
            "index": "pypi",
            "version": "==1.4.2"
        },
        "cryptography": {
            "hashes": [
                "sha256:091d31c42f444c6f519485ed528d8b451d1a0c7bf30e8ca583a0cac44b8a0df6",
                "sha256:18452582a3c85b96014b45686af264563e3e5d99d226589f057ace56196ec78b",
                "sha256:1dfa985f62b137909496e7fc182dac687206d8d089dd03eaeb28ae16eec8e7d5",
                "sha256:1e4014639d3d73fbc5ceff206049c5a9a849cefd106a49fa7aaaa25cc0ce35cf",
                "sha256:22e91636a51170df0ae4dcbd250d318fd28c9f491c4e50b625a49964b24fe46e",
                "sha256:3b3eba865ea2754738616f87292b7f29448aec342a7c720956f8083d252bf28b",
                "sha256:651448cd2e3a6bc2bb76c3663785133c40d5e1a8c1a9c5429e4354201c6024ae",
                "sha256:726086c17f94747cedbee6efa77e99ae170caebeb1116353c6cf0ab67ea6829b",
                "sha256:844a76bc04472e5135b909da6aed84360f522ff5dfa47f93e3dd2a0b84a89fa0",
                "sha256:88c881dd5a147e08d1bdcf2315c04972381d026cdb803325c03fe2b4a8ed858b",
                "sha256:96c080ae7118c10fcbe6229ab43eb8b090fccd31a09ef55f83f690d1ef619a1d",
                "sha256:a0c30272fb4ddda5f5ffc1089d7405b7a71b0b0f51993cb4e5dbb4590b2fc229",
                "sha256:bb1f0281887d89617b4c68e8db9a2c42b9efebf2702a3c5bf70599421a8623e3",
                "sha256:c447cf087cf2dbddc1add6987bbe2f767ed5317adb2d08af940db517dd704365",
                "sha256:c4fd17d92e9d55b84707f4fd09992081ba872d1a0c610c109c18e062e06a2e55",
                "sha256:d0d5aeaedd29be304848f1c5059074a740fa9f6f26b84c5b63e8b29e73dfc270",
                "sha256:daf54a4b07d67ad437ff239c8a4080cfd1cc7213df57d33c97de7b4738048d5e",
                "sha256:e993468c859d084d5579e2ebee101de8f5a27ce8e2159959b6673b418fd8c785",
                "sha256:f118a95c7480f5be0df8afeb9a11bd199aa20afab7a96bcf20409b411a3a85f0"
            ],
            "version": "==2.9.2"
        },
        "django": {
            "hashes": [
                "sha256:84f370f6acedbe1f3c41e1a02de44ac206efda3355e427139ecb785b5f596d80",
                "sha256:e8fe3c2b2212dce6126becab7a693157f1a441a07b62ec994c046c76af5bb66d"
            ],
            "index": "pypi",
            "version": "==2.2.13"
        },
        "django-cors-headers": {
            "hashes": [
                "sha256:5240062ef0b16668ce8a5f43324c388d65f5439e1a30e22c38684d5ddaff0d15",
                "sha256:f5218f2f0bb1210563ff87687afbf10786e080d8494a248e705507ebd92d7153"
            ],
            "index": "pypi",
            "version": "==3.4.0"
        },
        "django-environ": {
            "hashes": [
                "sha256:6c9d87660142608f63ec7d5ce5564c49b603ea8ff25da595fd6098f6dc82afde",
                "sha256:c57b3c11ec1f319d9474e3e5a79134f40174b17c7cc024bbb2fad84646b120c4"
            ],
            "index": "pypi",
            "version": "==0.4.5"
        },
        "django-extensions": {
            "hashes": [
                "sha256:2f81b618ba4d1b0e58603e25012e5c74f88a4b706e0022a3b21f24f0322a6ce6",
                "sha256:b19182d101a441fe001c5753553a901e2ef3ff60e8fbbe38881eb4a61fdd17c4"
            ],
            "index": "pypi",
            "version": "==2.2.9"
        },
        "django-filter": {
            "hashes": [
                "sha256:11e63dd759835d9ba7a763926ffb2662cf8a6dcb4c7971a95064de34dbc7e5af",
                "sha256:616848eab6fc50193a1b3730140c49b60c57a3eda1f7fc57fa8505ac156c6c75"
            ],
            "index": "pypi",
            "version": "==2.3.0"
        },
        "django-prometheus": {
            "hashes": [
                "sha256:4c30aa8eb944fcf3cf10e20dfabbbe11ad5a84fce62abb3658feffa4e2ac2b97",
                "sha256:8f25e86a3c310f40cf32cfa1b56a2b6df9cb2521e4cb794844958697d98fb3d1"
            ],
            "index": "pypi",
            "version": "==2.0.0"
        },
        "django-redis": {
            "hashes": [
                "sha256:1133b26b75baa3664164c3f44b9d5d133d1b8de45d94d79f38d1adc5b1d502e5",
                "sha256:306589c7021e6468b2656edc89f62b8ba67e8d5a1c8877e2688042263daa7a63"
            ],
            "index": "pypi",
            "version": "==4.12.1"
        },
        "django-tenant-schemas": {
            "hashes": [
                "sha256:10e940f667e41a6bfcab029204218c849836972a75a74aef67c993bf7920ca49",
                "sha256:292f59cc36d808a736d6fd4e4ff9deaa1eb8fcf379e4dce6ce36b7a4176862c4",
                "sha256:b0a97eccf1b1864ee7dadad1e26b16f2c23ec77e128f5d8407efcde8140962b4"
            ],
            "index": "pypi",
            "version": "==1.10.0"
        },
        "djangorestframework": {
            "hashes": [
                "sha256:05809fc66e1c997fd9a32ea5730d9f4ba28b109b9da71fccfa5ff241201fd0a4",
                "sha256:e782087823c47a26826ee5b6fa0c542968219263fb3976ec3c31edab23a4001f"
            ],
            "index": "pypi",
            "version": "==3.11.0"
        },
        "djangorestframework-csv": {
            "hashes": [
                "sha256:2f008b20a44f2d3c37835ea5b5ddfe19f54394f07b9cb267c616a917a7f7e27c"
            ],
            "index": "pypi",
            "version": "==2.1.0"
        },
        "docutils": {
            "hashes": [
                "sha256:6c4f696463b79f1fb8ba0c594b63840ebd41f059e92b31957c46b74a4599b6d0",
                "sha256:9e4d7ecfc600058e07ba661411a2b7de2fd0fafa17d1a7f7361cd47b1175c827",
                "sha256:a2aeea129088da402665e92e0b25b04b073c04b2dce4ab65caaa38b7ce2e1a99"
            ],
            "version": "==0.15.2"
        },
        "flake8": {
            "hashes": [
                "sha256:15e351d19611c887e482fb960eae4d44845013cc142d42896e9862f775d8cf5c",
                "sha256:f04b9fcbac03b0a3e58c0ab3a0ecc462e023a9faf046d57794184028123aa208"
            ],
            "index": "pypi",
            "version": "==3.8.3"
        },
        "future": {
            "hashes": [
                "sha256:b1bead90b70cf6ec3f0710ae53a525360fa360d306a86583adc6bf83a4db537d"
            ],
            "version": "==0.18.2"
        },
        "google-api-core": {
            "hashes": [
                "sha256:6b757736bbc699db858794e9b71e2bbf17996075773a40551ef5e6b0fad2a2f9",
                "sha256:b310709c325f5f9acee8feb2344c76d23577a07f4c6f4a0272c5e39d09850827"
            ],
            "version": "==1.20.1"
        },
        "google-auth": {
            "hashes": [
                "sha256:25d3c4e457db5504c62b3e329e8e67d2c29a0cecec3aa5347ced030d8700a75d",
                "sha256:e634b649967d83c02dd386ecae9ce4a571528d59d51a4228757e45f5404a060b"
            ],
            "version": "==1.17.2"
        },
        "google-cloud-core": {
            "hashes": [
                "sha256:6ae5c62931e8345692241ac1939b85a10d6c38dc9e2854bdbacb7e5ac3033229",
                "sha256:878f9ad080a40cdcec85b92242c4b5819eeb8f120ebc5c9f640935e24fc129d8"
            ],
            "version": "==1.3.0"
        },
        "google-cloud-storage": {
            "hashes": [
                "sha256:3ca40dcf31b86bab3355ee2bb4502aefd37b37798c6d0545cdc62ca99ea5d05a",
                "sha256:a82b5d60a2ec366a14746f17910dd8348c36a4aeec36da10021307e1951fcc7f"
            ],
            "index": "pypi",
            "version": "==1.19.1"
        },
        "google-resumable-media": {
            "hashes": [
                "sha256:5fd2e641f477e50be925a55bcfdf0b0cb97c2b92aacd7b15c1d339f70d55c1c7",
                "sha256:cdeb8fbb3551a665db921023603af2f0d6ac59ad8b48259cb510b8799505775f"
            ],
            "version": "==0.4.1"
        },
        "googleapis-common-protos": {
            "hashes": [
                "sha256:560716c807117394da12cecb0a54da5a451b5cf9866f1d37e9a5e2329a665351",
                "sha256:c8961760f5aad9a711d37b675be103e0cc4e9a39327e0d6d857872f698403e24"
            ],
            "version": "==1.52.0"
        },
        "gunicorn": {
            "hashes": [
                "sha256:1904bb2b8a43658807108d59c3f3d56c2b6121a701161de0ddf9ad140073c626",
                "sha256:cd4a810dd51bf497552cf3f863b575dabd73d6ad6a91075b65936b151cbf4f9c"
            ],
            "index": "pypi",
            "version": "==20.0.4"
        },
        "idna": {
            "hashes": [
                "sha256:7588d1c14ae4c77d74036e8c22ff447b26d0fde8f007354fd48a7814db15b7cb",
                "sha256:a068a21ceac8a4d63dbfd964670474107f541babbd2250d61922f029858365fa"
            ],
            "version": "==2.9"
        },
        "importlib-metadata": {
            "hashes": [
                "sha256:0505dd08068cfec00f53a74a0ad927676d7757da81b7436a6eefe4c7cf75c545",
                "sha256:15ec6c0fd909e893e3a08b3a7c76ecb149122fb14b7efe1199ddd4c7c57ea958"
            ],
            "markers": "python_version < '3.8'",
            "version": "==1.6.1"
        },
        "isodate": {
            "hashes": [
                "sha256:2e364a3d5759479cdb2d37cce6b9376ea504db2ff90252a2e5b7cc89cc9ff2d8",
                "sha256:aa4d33c06640f5352aca96e4b81afd8ab3b47337cc12089822d6f322ac772c81"
            ],
            "version": "==0.6.0"
        },
        "jinja2": {
            "hashes": [
                "sha256:89aab215427ef59c34ad58735269eb58b1a5808103067f7bb9d5836c651b3bb0",
                "sha256:f0a4641d3cf955324a89c04f3d94663aa4d638abe8f733ecd3582848e1c37035"
            ],
            "version": "==2.11.2"
        },
        "jinjasql": {
            "hashes": [
                "sha256:4e105465a748b1468571f40efdfea100886a776d8697ab1497d573a93430ea2a",
                "sha256:5ba8fc1ce0c037da0b3e122d4bbc7b8fd47e1fa73ec72ef72c4c495f81f042a1"
            ],
            "index": "pypi",
            "version": "==0.1.8"
        },
        "jmespath": {
            "hashes": [
                "sha256:b85d0567b8666149a93172712e68920734333c0ce7e89b78b3e987f71e5ed4f9",
                "sha256:cdf6525904cc597730141d61b36f2e4b8ecc257c420fa2f4549bac2c2d0cb72f"
            ],
            "version": "==0.10.0"
        },
        "kafka-python": {
            "hashes": [
                "sha256:513431184ecd08e706ca53421ff23e269fc052374084b45b49640419564dd704",
                "sha256:e59ad42dec8c7d54e3fbba0c1f8b54c44d92a3392d88242962d0c29803f2f6f8"
            ],
            "version": "==2.0.1"
        },
        "kombu": {
            "hashes": [
                "sha256:437b9cdea193cc2ed0b8044c85fd0f126bb3615ca2f4d4a35b39de7cacfa3c1a",
                "sha256:dc282bb277197d723bccda1a9ba30a27a28c9672d0ab93e9e51bb05a37bd29c3"
            ],
            "version": "==4.6.10"
        },
        "markupsafe": {
            "hashes": [
                "sha256:00bc623926325b26bb9605ae9eae8a215691f33cae5df11ca5424f06f2d1f473",
                "sha256:09027a7803a62ca78792ad89403b1b7a73a01c8cb65909cd876f7fcebd79b161",
                "sha256:09c4b7f37d6c648cb13f9230d847adf22f8171b1ccc4d5682398e77f40309235",
                "sha256:1027c282dad077d0bae18be6794e6b6b8c91d58ed8a8d89a89d59693b9131db5",
                "sha256:13d3144e1e340870b25e7b10b98d779608c02016d5184cfb9927a9f10c689f42",
                "sha256:24982cc2533820871eba85ba648cd53d8623687ff11cbb805be4ff7b4c971aff",
                "sha256:29872e92839765e546828bb7754a68c418d927cd064fd4708fab9fe9c8bb116b",
                "sha256:43a55c2930bbc139570ac2452adf3d70cdbb3cfe5912c71cdce1c2c6bbd9c5d1",
                "sha256:46c99d2de99945ec5cb54f23c8cd5689f6d7177305ebff350a58ce5f8de1669e",
                "sha256:500d4957e52ddc3351cabf489e79c91c17f6e0899158447047588650b5e69183",
                "sha256:535f6fc4d397c1563d08b88e485c3496cf5784e927af890fb3c3aac7f933ec66",
                "sha256:596510de112c685489095da617b5bcbbac7dd6384aeebeda4df6025d0256a81b",
                "sha256:62fe6c95e3ec8a7fad637b7f3d372c15ec1caa01ab47926cfdf7a75b40e0eac1",
                "sha256:6788b695d50a51edb699cb55e35487e430fa21f1ed838122d722e0ff0ac5ba15",
                "sha256:6dd73240d2af64df90aa7c4e7481e23825ea70af4b4922f8ede5b9e35f78a3b1",
                "sha256:717ba8fe3ae9cc0006d7c451f0bb265ee07739daf76355d06366154ee68d221e",
                "sha256:79855e1c5b8da654cf486b830bd42c06e8780cea587384cf6545b7d9ac013a0b",
                "sha256:7c1699dfe0cf8ff607dbdcc1e9b9af1755371f92a68f706051cc8c37d447c905",
                "sha256:88e5fcfb52ee7b911e8bb6d6aa2fd21fbecc674eadd44118a9cc3863f938e735",
                "sha256:8defac2f2ccd6805ebf65f5eeb132adcf2ab57aa11fdf4c0dd5169a004710e7d",
                "sha256:98c7086708b163d425c67c7a91bad6e466bb99d797aa64f965e9d25c12111a5e",
                "sha256:9add70b36c5666a2ed02b43b335fe19002ee5235efd4b8a89bfcf9005bebac0d",
                "sha256:9bf40443012702a1d2070043cb6291650a0841ece432556f784f004937f0f32c",
                "sha256:ade5e387d2ad0d7ebf59146cc00c8044acbd863725f887353a10df825fc8ae21",
                "sha256:b00c1de48212e4cc9603895652c5c410df699856a2853135b3967591e4beebc2",
                "sha256:b1282f8c00509d99fef04d8ba936b156d419be841854fe901d8ae224c59f0be5",
                "sha256:b2051432115498d3562c084a49bba65d97cf251f5a331c64a12ee7e04dacc51b",
                "sha256:ba59edeaa2fc6114428f1637ffff42da1e311e29382d81b339c1817d37ec93c6",
                "sha256:c8716a48d94b06bb3b2524c2b77e055fb313aeb4ea620c8dd03a105574ba704f",
                "sha256:cd5df75523866410809ca100dc9681e301e3c27567cf498077e8551b6d20e42f",
                "sha256:cdb132fc825c38e1aeec2c8aa9338310d29d337bebbd7baa06889d09a60a1fa2",
                "sha256:e249096428b3ae81b08327a63a485ad0878de3fb939049038579ac0ef61e17e7",
                "sha256:e8313f01ba26fbbe36c7be1966a7b7424942f670f38e666995b88d012765b9be"
            ],
            "version": "==1.1.1"
        },
        "mccabe": {
            "hashes": [
                "sha256:ab8a6258860da4b6677da4bd2fe5dc2c659cff31b3ee4f7f5d64e79735b80d42",
                "sha256:dd8d182285a0fe56bace7f45b5e7d1a6ebcbf524e8f3bd87eb0f125271b8831f"
            ],
            "version": "==0.6.1"
        },
        "msrest": {
            "hashes": [
                "sha256:214c5be98954cb45feb6a6a858a7ae6d41a664e80294b65db225bbaa33d9ca3c",
                "sha256:88b31e937eba95bda5b9a910b28498fdc130718bb5f8dd98a6af0d333670c897"
            ],
            "version": "==0.6.16"
        },
        "msrestazure": {
            "hashes": [
                "sha256:0ae7f903ff81631512beef39602c4104a8fe04cb7d166f28a1ec43c0f0985749",
                "sha256:0ec9db93eeea6a6cf1240624a04f49cd8bbb26b98d84a63a8220cfda858c2a96"
            ],
            "version": "==0.6.3"
        },
        "numpy": {
            "hashes": [
                "sha256:0172304e7d8d40e9e49553901903dc5f5a49a703363ed756796f5808a06fc233",
                "sha256:34e96e9dae65c4839bd80012023aadd6ee2ccb73ce7fdf3074c62f301e63120b",
                "sha256:3676abe3d621fc467c4c1469ee11e395c82b2d6b5463a9454e37fe9da07cd0d7",
                "sha256:3dd6823d3e04b5f223e3e265b4a1eae15f104f4366edd409e5a5e413a98f911f",
                "sha256:4064f53d4cce69e9ac613256dc2162e56f20a4e2d2086b1956dd2fcf77b7fac5",
                "sha256:4674f7d27a6c1c52a4d1aa5f0881f1eff840d2206989bae6acb1c7668c02ebfb",
                "sha256:7d42ab8cedd175b5ebcb39b5208b25ba104842489ed59fbb29356f671ac93583",
                "sha256:965df25449305092b23d5145b9bdaeb0149b6e41a77a7d728b1644b3c99277c1",
                "sha256:9c9d6531bc1886454f44aa8f809268bc481295cf9740827254f53c30104f074a",
                "sha256:a78e438db8ec26d5d9d0e584b27ef25c7afa5a182d1bf4d05e313d2d6d515271",
                "sha256:a7acefddf994af1aeba05bbbafe4ba983a187079f125146dc5859e6d817df824",
                "sha256:a87f59508c2b7ceb8631c20630118cc546f1f815e034193dc72390db038a5cb3",
                "sha256:ac792b385d81151bae2a5a8adb2b88261ceb4976dbfaaad9ce3a200e036753dc",
                "sha256:b03b2c0badeb606d1232e5f78852c102c0a7989d3a534b3129e7856a52f3d161",
                "sha256:b39321f1a74d1f9183bf1638a745b4fd6fe80efbb1f6b32b932a588b4bc7695f",
                "sha256:cae14a01a159b1ed91a324722d746523ec757357260c6804d11d6147a9e53e3f",
                "sha256:cd49930af1d1e49a812d987c2620ee63965b619257bd76eaaa95870ca08837cf",
                "sha256:e15b382603c58f24265c9c931c9a45eebf44fe2e6b4eaedbb0d025ab3255228b",
                "sha256:e91d31b34fc7c2c8f756b4e902f901f856ae53a93399368d9a0dc7be17ed2ca0",
                "sha256:ef627986941b5edd1ed74ba89ca43196ed197f1a206a3f18cc9faf2fb84fd675",
                "sha256:f718a7949d1c4f622ff548c572e0c03440b49b9531ff00e4ed5738b459f011e8"
            ],
            "version": "==1.18.5"
        },
        "oauthlib": {
            "hashes": [
                "sha256:bee41cc35fcca6e988463cacc3bcb8a96224f470ca547e697b604cc697b2f889",
                "sha256:df884cd6cbe20e32633f1db1072e9356f53638e4361bef4e8b03c9127c9328ea"
            ],
            "version": "==3.1.0"
        },
        "ordered-set": {
            "hashes": [
                "sha256:ba93b2df055bca202116ec44b9bead3df33ea63a7d5827ff8e16738b97f33a95"
<<<<<<< HEAD
            ],
            "version": "==4.0.2"
        },
        "packaging": {
            "hashes": [
                "sha256:4357f74f47b9c12db93624a82154e9b120fa8293699949152b22065d556079f8",
                "sha256:998416ba6962ae7fbd6596850b80e17859a5753ba17c32284f67bfff33784181"
            ],
            "version": "==20.4"
=======
            ],
            "version": "==4.0.2"
>>>>>>> 877251c4
        },
        "pandas": {
            "hashes": [
                "sha256:034185bb615dc96d08fa13aacba8862949db19d5e7804d6ee242d086f07bcc46",
                "sha256:0c9b7f1933e3226cc16129cf2093338d63ace5c85db7c9588e3e1ac5c1937ad5",
                "sha256:1f6fcf0404626ca0475715da045a878c7062ed39bc859afc4ccf0ba0a586a0aa",
                "sha256:1fc963ba33c299973e92d45466e576d11f28611f3549469aec4a35658ef9f4cc",
                "sha256:29b4cfee5df2bc885607b8f016e901e63df7ffc8f00209000471778f46cc6678",
                "sha256:2a8b6c28607e3f3c344fe3e9b3cd76d2bf9f59bc8c0f2e582e3728b80e1786dc",
                "sha256:2bc2ff52091a6ac481cc75d514f06227dc1b10887df1eb72d535475e7b825e31",
                "sha256:415e4d52fcfd68c3d8f1851cef4d947399232741cc994c8f6aa5e6a9f2e4b1d8",
                "sha256:519678882fd0587410ece91e3ff7f73ad6ded60f6fcb8aa7bcc85c1dc20ecac6",
                "sha256:51e0abe6e9f5096d246232b461649b0aa627f46de8f6344597ca908f2240cbaa",
                "sha256:698e26372dba93f3aeb09cd7da2bb6dd6ade248338cfe423792c07116297f8f4",
                "sha256:83af85c8e539a7876d23b78433d90f6a0e8aa913e37320785cf3888c946ee874",
                "sha256:982cda36d1773076a415ec62766b3c0a21cdbae84525135bdb8f460c489bb5dd",
                "sha256:a647e44ba1b3344ebc5991c8aafeb7cca2b930010923657a273b41d86ae225c4",
                "sha256:b35d625282baa7b51e82e52622c300a1ca9f786711b2af7cbe64f1e6831f4126",
                "sha256:bab51855f8b318ef39c2af2c11095f45a10b74cbab4e3c8199efcc5af314c648"
            ],
            "index": "pypi",
            "version": "==1.0.4"
        },
        "pint": {
            "hashes": [
                "sha256:13fa35ffa3ddf53161b4304917085687950e0de461bcdd4d65cdee11a43d7fb2",
                "sha256:f9e0d7c96874451857980a657ec5a80b06d0c40496d5760d299f3d5acb30145e"
            ],
            "index": "pypi",
            "version": "==0.13"
        },
        "prometheus-client": {
            "hashes": [
                "sha256:983c7ac4b47478720db338f1491ef67a100b474e3bc7dafcbaefb7d0b8f9b01c",
                "sha256:c6e6b706833a6bd1fd51711299edee907857be10ece535126a158f911ee80915"
            ],
            "index": "pypi",
            "version": "==0.8.0"
        },
        "protobuf": {
            "hashes": [
                "sha256:304e08440c4a41a0f3592d2a38934aad6919d692bb0edfb355548786728f9a5e",
                "sha256:49ef8ab4c27812a89a76fa894fe7a08f42f2147078392c0dee51d4a444ef6df5",
                "sha256:50b5fee674878b14baea73b4568dc478c46a31dd50157a5b5d2f71138243b1a9",
                "sha256:5524c7020eb1fb7319472cb75c4c3206ef18b34d6034d2ee420a60f99cddeb07",
                "sha256:612bc97e42b22af10ba25e4140963fbaa4c5181487d163f4eb55b0b15b3dfcd2",
                "sha256:6f349adabf1c004aba53f7b4633459f8ca8a09654bf7e69b509c95a454755776",
                "sha256:85b94d2653b0fdf6d879e39d51018bf5ccd86c81c04e18a98e9888694b98226f",
                "sha256:87535dc2d2ef007b9d44e309d2b8ea27a03d2fa09556a72364d706fcb7090828",
                "sha256:a7ab28a8f1f043c58d157bceb64f80e4d2f7f1b934bc7ff5e7f7a55a337ea8b0",
                "sha256:a96f8fc625e9ff568838e556f6f6ae8eca8b4837cdfb3f90efcb7c00e342a2eb",
                "sha256:b5a114ea9b7fc90c2cc4867a866512672a47f66b154c6d7ee7e48ddb68b68122",
                "sha256:be04fe14ceed7f8641e30f36077c1a654ff6f17d0c7a5283b699d057d150d82a",
                "sha256:bff02030bab8b969f4de597543e55bd05e968567acb25c0a87495a31eb09e925",
                "sha256:c9ca9f76805e5a637605f171f6c4772fc4a81eced4e2f708f79c75166a2c99ea",
                "sha256:e1464a4a2cf12f58f662c8e6421772c07947266293fb701cb39cd9c1e183f63c",
                "sha256:e72736dd822748b0721f41f9aaaf6a5b6d5cfc78f6c8690263aef8bba4457f0e",
                "sha256:eafe9fa19fcefef424ee089fb01ac7177ff3691af7cc2ae8791ae523eb6ca907",
                "sha256:f4b73736108a416c76c17a8a09bc73af3d91edaa26c682aaa460ef91a47168d3"
            ],
            "version": "==3.12.2"
        },
        "psutil": {
            "hashes": [
                "sha256:1413f4158eb50e110777c4f15d7c759521703bd6beb58926f1d562da40180058",
                "sha256:298af2f14b635c3c7118fd9183843f4e73e681bb6f01e12284d4d70d48a60953",
                "sha256:60b86f327c198561f101a92be1995f9ae0399736b6eced8f24af41ec64fb88d4",
                "sha256:685ec16ca14d079455892f25bd124df26ff9137664af445563c1bd36629b5e0e",
                "sha256:73f35ab66c6c7a9ce82ba44b1e9b1050be2a80cd4dcc3352cc108656b115c74f",
                "sha256:75e22717d4dbc7ca529ec5063000b2b294fc9a367f9c9ede1f65846c7955fd38",
                "sha256:a02f4ac50d4a23253b68233b07e7cdb567bd025b982d5cf0ee78296990c22d9e",
                "sha256:d008ddc00c6906ec80040d26dc2d3e3962109e40ad07fd8a12d0284ce5e0e4f8",
                "sha256:d84029b190c8a66a946e28b4d3934d2ca1528ec94764b180f7d6ea57b0e75e26",
                "sha256:e2d0c5b07c6fe5a87fa27b7855017edb0d52ee73b71e6ee368fae268605cc3f5",
                "sha256:f344ca230dd8e8d5eee16827596f1c22ec0876127c28e800d7ae20ed44c4b310"
            ],
            "index": "pypi",
            "version": "==5.7.0"
        },
        "psycopg2-binary": {
            "hashes": [
                "sha256:008da3ab51adc70a5f1cfbbe5db3a22607ab030eb44bcecf517ad11a0c2b3cac",
                "sha256:07cf82c870ec2d2ce94d18e70c13323c89f2f2a2628cbf1feee700630be2519a",
                "sha256:08507efbe532029adee21b8d4c999170a83760d38249936038bd0602327029b5",
                "sha256:107d9be3b614e52a192719c6bf32e8813030020ea1d1215daa86ded9a24d8b04",
                "sha256:17a0ea0b0eabf07035e5e0d520dabc7950aeb15a17c6d36128ba99b2721b25b1",
                "sha256:3286541b9d85a340ee4ed42732d15fc1bb441dc500c97243a768154ab8505bb5",
                "sha256:3939cf75fc89c5e9ed836e228c4a63604dff95ad19aed2bbf71d5d04c15ed5ce",
                "sha256:40abc319f7f26c042a11658bf3dd3b0b3bceccf883ec1c565d5c909a90204434",
                "sha256:51f7823f1b087d2020d8e8c9e6687473d3d239ba9afc162d9b2ab6e80b53f9f9",
                "sha256:6bb2dd006a46a4a4ce95201f836194eb6a1e863f69ee5bab506673e0ca767057",
                "sha256:702f09d8f77dc4794651f650828791af82f7c2efd8c91ae79e3d9fe4bb7d4c98",
                "sha256:7036ccf715925251fac969f4da9ad37e4b7e211b1e920860148a10c0de963522",
                "sha256:7b832d76cc65c092abd9505cc670c4e3421fd136fb6ea5b94efbe4c146572505",
                "sha256:8f74e631b67482d504d7e9cf364071fc5d54c28e79a093ff402d5f8f81e23bfa",
                "sha256:930315ac53dc65cbf52ab6b6d27422611f5fb461d763c531db229c7e1af6c0b3",
                "sha256:96d3038f5bd061401996614f65d27a4ecb62d843eb4f48e212e6d129171a721f",
                "sha256:a20299ee0ea2f9cca494396ac472d6e636745652a64a418b39522c120fd0a0a4",
                "sha256:a34826d6465c2e2bbe9d0605f944f19d2480589f89863ed5f091943be27c9de4",
                "sha256:a69970ee896e21db4c57e398646af9edc71c003bc52a3cc77fb150240fefd266",
                "sha256:b9a8b391c2b0321e0cd7ec6b4cfcc3dd6349347bd1207d48bcb752aa6c553a66",
                "sha256:ba13346ff6d3eb2dca0b6fa0d8a9d999eff3dcd9b55f3a890f12b0b6362b2b38",
                "sha256:bb0608694a91db1e230b4a314e8ed00ad07ed0c518f9a69b83af2717e31291a3",
                "sha256:c8830b7d5f16fd79d39b21e3d94f247219036b29b30c8270314c46bf8b732389",
                "sha256:cac918cd7c4c498a60f5d2a61d4f0a6091c2c9490d81bc805c963444032d0dab",
                "sha256:cc30cb900f42c8a246e2cb76539d9726f407330bc244ca7729c41a44e8d807fb",
                "sha256:ccdc6a87f32b491129ada4b87a43b1895cf2c20fdb7f98ad979647506ffc41b6",
                "sha256:d1a8b01f6a964fec702d6b6dac1f91f2b9f9fe41b310cbb16c7ef1fac82df06d",
                "sha256:e004db88e5a75e5fdab1620fb9f90c9598c2a195a594225ac4ed2a6f1c23e162",
                "sha256:eb2f43ae3037f1ef5e19339c41cf56947021ac892f668765cd65f8ab9814192e",
                "sha256:fa466306fcf6b39b8a61d003123d442b23707d635a5cb05ac4e1b62cc79105cd"
            ],
            "version": "==2.8.5"
        },
        "pyasn1": {
            "hashes": [
                "sha256:39c7e2ec30515947ff4e87fb6f456dfc6e84857d34be479c9d4a4ba4bf46aa5d",
                "sha256:aef77c9fb94a3ac588e87841208bdec464471d9871bd5050a287cc9a475cd0ba"
            ],
            "version": "==0.4.8"
        },
        "pyasn1-modules": {
            "hashes": [
                "sha256:905f84c712230b2c592c19470d3ca8d552de726050d1d1716282a1f6146be65e",
                "sha256:a50b808ffeb97cb3601dd25981f6b016cbb3d31fbf57a8b8a87428e6158d0c74"
            ],
            "version": "==0.2.8"
        },
        "pycodestyle": {
            "hashes": [
                "sha256:2295e7b2f6b5bd100585ebcb1f616591b652db8a741695b3d8f5d28bdc934367",
                "sha256:c58a7d2815e0e8d7972bf1803331fb0152f867bd89adf8a01dfd55085434192e"
            ],
            "version": "==2.6.0"
        },
        "pycparser": {
            "hashes": [
                "sha256:2d475327684562c3a96cc71adf7dc8c4f0565175cf86b6d7a404ff4c771f15f0",
                "sha256:7582ad22678f0fcd81102833f60ef8d0e57288b6b5fb00323d101be910e35705"
            ],
            "version": "==2.20"
        },
        "pyflakes": {
            "hashes": [
                "sha256:0d94e0e05a19e57a99444b6ddcf9a6eb2e5c68d3ca1e98e90707af8152c90a92",
                "sha256:35b2d75ee967ea93b55750aa9edbbf72813e06a66ba54438df2cfac9e3c27fc8"
            ],
            "version": "==2.2.0"
        },
        "pyjwt": {
            "hashes": [
                "sha256:5c6eca3c2940464d106b99ba83b00c6add741c9becaec087fb7ccdefea71350e",
                "sha256:8d59a976fb773f3e6a39c85636357c4f0e242707394cadadd9814f5cbaa20e96"
            ],
            "version": "==1.7.1"
        },
        "pyparsing": {
            "hashes": [
                "sha256:c203ec8783bf771a155b207279b9bccb8dea02d8f0c9e5f8ead507bc3246ecc1",
                "sha256:ef9d7589ef3c200abe66653d3f1ab1033c3c419ae9b9bdb1240a85b024efc88b"
            ],
            "version": "==2.4.7"
        },
        "python-dateutil": {
            "hashes": [
                "sha256:73ebfe9dbf22e832286dafa60473e4cd239f8592f699aa5adaf10050e6e1823c",
                "sha256:75bb3f31ea686f1197762692a9ee6a7550b59fc6ca3a1f4b5d7e32fb98e2da2a"
            ],
            "index": "pypi",
            "version": "==2.8.1"
        },
        "pytz": {
            "hashes": [
                "sha256:a494d53b6d39c3c6e44c3bec237336e14305e4f29bbf800b599253057fbb79ed",
                "sha256:c35965d010ce31b23eeb663ed3cc8c906275d6be1a34393a1d73a41febf4a048"
            ],
            "index": "pypi",
            "version": "==2020.1"
        },
        "querystring-parser": {
            "hashes": [
                "sha256:644fce1cffe0530453b43a83a38094dbe422ccba8c9b2f2a1c00280e14ca8a62"
            ],
            "index": "pypi",
            "version": "==1.2.4"
        },
        "redis": {
            "hashes": [
                "sha256:0e7e0cfca8660dea8b7d5cd8c4f6c5e29e11f31158c0b0ae91a397f00e5a05a2",
                "sha256:432b788c4530cfe16d8d943a09d40ca6c16149727e4afe8c2c9d5580c59d9f24"
            ],
            "version": "==3.5.3"
        },
        "requests": {
            "hashes": [
                "sha256:b3559a131db72c33ee969480840fff4bb6dd111de7dd27c8ee1f820f4f00231b",
                "sha256:fe75cc94a9443b9246fc7049224f75604b113c36acb93f87b80ed42c44cbb898"
            ],
            "index": "pypi",
            "version": "==2.24.0"
        },
        "requests-oauthlib": {
            "hashes": [
                "sha256:7f71572defaecd16372f9006f33c2ec8c077c3cfa6f5911a9a90202beb513f3d",
                "sha256:b4261601a71fd721a8bd6d7aa1cc1d6a8a93b4a9f5e96626f8e4d91e8beeaa6a"
            ],
            "version": "==1.3.0"
        },
        "rsa": {
            "hashes": [
                "sha256:109ea5a66744dd859bf16fe904b8d8b627adafb9408753161e766a92e7d681fa",
                "sha256:6166864e23d6b5195a5cfed6cd9fed0fe774e226d8f854fcb23b7bbef0350233"
            ],
            "markers": "python_version >= '3'",
            "version": "==4.6"
        },
        "s3transfer": {
            "hashes": [
                "sha256:2482b4259524933a022d59da830f51bd746db62f047d6eb213f2f8855dcb8a13",
                "sha256:921a37e2aefc64145e7b73d50c71bb4f26f46e4c9f414dc648c6245ff92cf7db"
            ],
            "version": "==0.3.3"
        },
        "sentry-sdk": {
            "hashes": [
                "sha256:c24428f04eb7fc77c6f2a4d32c58656bf347855b39930dc8947384226ac55daa",
                "sha256:ce5493d5ce4f0760661381c156a93667003c97c92ce04282d399d19fa79c8941"
            ],
            "index": "pypi",
            "version": "==0.15.0"
        },
        "six": {
            "hashes": [
                "sha256:30639c035cdb23534cd4aa2dd52c3bf48f06e5f4a941509c8bafd8ce11080259",
                "sha256:8b74bedcbbbaca38ff6d7491d76f2b06b3592611af620f8426e82dddb04a5ced"
            ],
            "version": "==1.15.0"
        },
        "soupsieve": {
            "hashes": [
                "sha256:1634eea42ab371d3d346309b93df7870a88610f0725d47528be902a0d95ecc55",
                "sha256:a59dc181727e95d25f781f0eb4fd1825ff45590ec8ff49eadfd7f1a537cc0232"
            ],
            "version": "==2.0.1"
        },
        "sqlparse": {
            "hashes": [
                "sha256:022fb9c87b524d1f7862b3037e541f68597a730a8843245c349fc93e1643dc4e",
                "sha256:e162203737712307dfe78860cc56c8da8a852ab2ee33750e33aeadf38d12c548"
            ],
            "version": "==0.3.1"
        },
        "ujson": {
            "hashes": [
                "sha256:019a17e7162f26e264f1645bb41630f7103d178c092ea4bb8f3b16126c3ea210",
                "sha256:0379ffc7484b862a292e924c15ad5f1c5306d4271e2efd162144812afb08ff97",
                "sha256:0959a5b569e192459b492b007e3fd63d8f4b4bcb4f69dcddca850a9b9dfe3e7a",
                "sha256:0e2352b60c4ac4fc75b723435faf36ef5e7f3bfb988adb4d589b5e0e6e1d90aa",
                "sha256:0f33359908df32033195bfdd59ba2bfb90a23cb280ef9a0ba11e5013a53d7fd9",
                "sha256:154f778f0b028390067aaedce8399730d4f528a16a1c214fe4eeb9c4e4f51810",
                "sha256:3bd791d17a175c1c6566aeaec1755b58e3f021fe9bb62f10f02b656b299199f5",
                "sha256:634c206f4fb3be7e4523768c636d2dd41cb9c7130e2d219ef8305b8fb6f4838e",
                "sha256:670018d4ab4b0755a7234a9f4791723abcd0506c0eed33b2ed50579c4aff31f2",
                "sha256:9c68557da3e3ad57e0105aceba0cce5f8f7cd07d207c3860e59c0b3044532830",
                "sha256:a32f2def62b10e8a19084d17d40363c4da1ac5f52d300a9e99d7efb49fe5f34a",
                "sha256:bea2958c7b5bf4f191f0def751b6f7c8b208edb5f7277e21776329f2ca042385",
                "sha256:c04d253fec814657fd9f150ef2333dbd0bc6f46208355aa753a29e0696b7fa7e",
                "sha256:c841a6450d64c24c64cbcca429bab22cdb6daef5eaddfdfebe798a5e9e5aff4c",
                "sha256:e0199849d61cc6418f94d52a314c6a27524d65e82174d2a043fb718f73d1520d",
                "sha256:f40bb0d0cb534aad3e24884cf864bda7a71eb5984bd1da61d1711bbfb3be2c38",
                "sha256:f854702a9aff3a445f4a0b715d240f2a3d84014d8ae8aad05a982c7ffab12525"
            ],
            "index": "pypi",
            "version": "==3.0.0"
        },
        "unicodecsv": {
            "hashes": [
                "sha256:018c08037d48649a0412063ff4eda26eaa81eff1546dbffa51fa5293276ff7fc"
            ],
            "version": "==0.14.1"
        },
        "urllib3": {
            "hashes": [
                "sha256:3018294ebefce6572a474f0604c2021e33b3fd8006ecd11d62107a5d2a963527",
                "sha256:88206b0eb87e6d677d424843ac5209e3fb9d0190d0ee169599165ec25e9d9115"
            ],
            "markers": "python_version != '3.4'",
            "version": "==1.25.9"
        },
        "vine": {
            "hashes": [
                "sha256:133ee6d7a9016f177ddeaf191c1f58421a1dcc6ee9a42c58b34bed40e1d2cd87",
                "sha256:ea4947cc56d1fd6f2095c8d543ee25dad966f78692528e68b4fada11ba3f98af"
            ],
            "version": "==1.3.0"
        },
        "watchtower": {
            "hashes": [
                "sha256:715e2480633490719280a89bfec60fb383510fe577644418ccb6b980e55f9826",
                "sha256:82eee8350999825c84bbfc305406a483304d4a6c848a53ec84b151e95364f8d2"
            ],
            "index": "pypi",
            "version": "==0.7.3"
        },
        "whitenoise": {
            "hashes": [
                "sha256:60154b976a13901414a25b0273a841145f77eb34a141f9ae032a0ace3e4d5b27",
                "sha256:6dd26bfda3af29177d8ab7333a0c7b7642eb615ce83764f4d15a9aecda3201c4"
            ],
            "index": "pypi",
            "version": "==5.1.0"
        },
        "zipp": {
            "hashes": [
                "sha256:aa36550ff0c0b7ef7fa639055d797116ee891440eac1a56f378e2d3179e0320b",
                "sha256:c599e4d75c98f6798c509911d08a22e6c021d074469042177c8c86fb92eefd96"
            ],
            "version": "==3.1.0"
        }
    },
    "develop": {
        "adal": {
            "hashes": [
                "sha256:7a15d22b1ee7ce1be92441199958748982feba6b7dec35fbf60f9b607bad1bc0",
                "sha256:b332316f54d947f39acd9628e7d61d90f6e54d413d6f97025a51482c96bac6bc"
            ],
            "version": "==1.2.4"
        },
        "alabaster": {
            "hashes": [
                "sha256:446438bdcca0e05bd45ea2de1668c1d9b032e1a9154c2c259092d77031ddd359",
                "sha256:a661d72d58e6ea8a57f7a86e37d86716863ee5e92788398526d58b26a4e4dc02"
            ],
            "version": "==0.7.12"
        },
        "appdirs": {
            "hashes": [
                "sha256:7d5d0167b2b1ba821647616af46a749d1c653740dd0d2415100fe26e27afdf41",
                "sha256:a841dacd6b99318a741b166adb07e19ee71a274450e68237b4650ca1055ab128"
            ],
            "version": "==1.4.4"
        },
        "asgiref": {
            "hashes": [
                "sha256:7ea1922cfd63c4ac7687069f8bb0e7768ab9b7fc78ff227577d4240b52d6cb7a",
                "sha256:f803d8b4962cc338d48a72fa498c52f913b160eb16712e2ecdf2a81904daead9"
            ],
            "version": "==3.2.9"
        },
        "astroid": {
            "hashes": [
                "sha256:2f4078c2a41bf377eea06d71c9d2ba4eb8f6b1af2135bec27bbbb7d8f12bb703",
                "sha256:bc58d83eb610252fd8de6363e39d4f1d0619c894b0ed24603b881c02e64c7386"
            ],
            "index": "pypi",
            "version": "==2.4.2"
        },
        "azure-common": {
            "hashes": [
                "sha256:ce0f1013e6d0e9faebaf3188cc069f4892fc60a6ec552e3f817c1a2f92835054",
                "sha256:fd02e4256dc9cdd2d4422bc795bdca2ef302f7a86148b154fbf4ea1f09da400a"
            ],
            "version": "==1.1.25"
        },
        "azure-core": {
            "hashes": [
                "sha256:7bf695b017acea3da28e0390a2dea5b7e15a9fa3ef1af50ff020bcfe7dacb6a4",
                "sha256:d10b74e783cff90d56360e61162afdd22276d62dc9467e657ae866449eae7648"
            ],
            "version": "==1.6.0"
        },
        "azure-mgmt-costmanagement": {
            "hashes": [
                "sha256:1afd6d71f21158cba69fb6e8976b48cb0342fbfa5729ef6515962836af849e14",
                "sha256:6e4ccfebf651e5b572a3a18780f2d9078ae3d5c61f0530e7ee042dcf4832c1f0"
            ],
            "index": "pypi",
            "version": "==0.2.0"
        },
        "azure-mgmt-resource": {
            "hashes": [
                "sha256:bd9a3938f5423741329436d2da09693845c2fad96c35fadbd7c5ae5213208345",
                "sha256:c1e2d834dee84953a4e25bef119008854a861d6d3fbe79b436589dc042e5a7c5"
            ],
            "index": "pypi",
            "version": "==10.0.0"
        },
        "azure-mgmt-storage": {
            "hashes": [
                "sha256:1f9b2f3b4d633c522a7585cb8933300fdcc58226e90a99814dd1eaaec9680780",
                "sha256:d1edead1ad36e957c9f9b605f547ad1ff7152f8f785fa03d3c7891bb428a68ef"
            ],
            "index": "pypi",
            "version": "==10.0.0"
        },
        "azure-storage-blob": {
            "hashes": [
                "sha256:8a02a33cd28a16963274dc928960642e99ec19cad27166fb386ebcc0f1216706",
                "sha256:b99ce18c5063b22a988e6e997a491aab6c7c4dd62d1424b4e2b934e6ef104356"
            ],
            "index": "pypi",
            "version": "==12.3.2"
        },
        "babel": {
            "hashes": [
                "sha256:1aac2ae2d0d8ea368fa90906567f5c08463d98ade155c0c4bfedd6a0f7160e38",
                "sha256:d670ea0b10f8b723672d3a6abeb87b565b244da220d76b4dba1b66269ec152d4"
            ],
            "version": "==2.8.0"
        },
        "boto3": {
            "hashes": [
                "sha256:7098937f6432e3ae4e5fe9b93f561b06117c5df736effb8cc166f6fb2bb41ab8",
                "sha256:ed9b0852c0dc8ca88f5f851357acf238b954d1cced44f48e0d930d306150de7c"
            ],
            "index": "pypi",
            "version": "==1.14.5"
        },
        "botocore": {
            "hashes": [
                "sha256:072c82c64906996f1d7953da1a61d8e6debf0ee5acaa267ec777f05b30755b66",
                "sha256:fcfc3762472aa1d758583d818faaa59b933d839a87f372688836d49d66ad9a7a"
            ],
            "version": "==1.17.5"
        },
        "cachetools": {
            "hashes": [
                "sha256:1d057645db16ca7fe1f3bd953558897603d6f0b9c51ed9d11eb4d071ec4e2aab",
                "sha256:de5d88f87781602201cde465d3afe837546663b168e8b39df67411b0bf10cefc"
            ],
            "index": "pypi",
            "version": "==4.1.0"
        },
        "certifi": {
            "hashes": [
                "sha256:5ad7e9a056d25ffa5082862e36f119f7f7cec6457fa07ee2f8c339814b80c9b1",
                "sha256:9cd41137dc19af6a5e03b630eefe7d1f458d964d406342dd3edf625839b944cc"
            ],
            "version": "==2020.4.5.2"
        },
        "cffi": {
            "hashes": [
                "sha256:001bf3242a1bb04d985d63e138230802c6c8d4db3668fb545fb5005ddf5bb5ff",
                "sha256:00789914be39dffba161cfc5be31b55775de5ba2235fe49aa28c148236c4e06b",
                "sha256:028a579fc9aed3af38f4892bdcc7390508adabc30c6af4a6e4f611b0c680e6ac",
                "sha256:14491a910663bf9f13ddf2bc8f60562d6bc5315c1f09c704937ef17293fb85b0",
                "sha256:1cae98a7054b5c9391eb3249b86e0e99ab1e02bb0cc0575da191aedadbdf4384",
                "sha256:2089ed025da3919d2e75a4d963d008330c96751127dd6f73c8dc0c65041b4c26",
                "sha256:2d384f4a127a15ba701207f7639d94106693b6cd64173d6c8988e2c25f3ac2b6",
                "sha256:337d448e5a725bba2d8293c48d9353fc68d0e9e4088d62a9571def317797522b",
                "sha256:399aed636c7d3749bbed55bc907c3288cb43c65c4389964ad5ff849b6370603e",
                "sha256:3b911c2dbd4f423b4c4fcca138cadde747abdb20d196c4a48708b8a2d32b16dd",
                "sha256:3d311bcc4a41408cf5854f06ef2c5cab88f9fded37a3b95936c9879c1640d4c2",
                "sha256:62ae9af2d069ea2698bf536dcfe1e4eed9090211dbaafeeedf5cb6c41b352f66",
                "sha256:66e41db66b47d0d8672d8ed2708ba91b2f2524ece3dee48b5dfb36be8c2f21dc",
                "sha256:675686925a9fb403edba0114db74e741d8181683dcf216be697d208857e04ca8",
                "sha256:7e63cbcf2429a8dbfe48dcc2322d5f2220b77b2e17b7ba023d6166d84655da55",
                "sha256:8a6c688fefb4e1cd56feb6c511984a6c4f7ec7d2a1ff31a10254f3c817054ae4",
                "sha256:8c0ffc886aea5df6a1762d0019e9cb05f825d0eec1f520c51be9d198701daee5",
                "sha256:95cd16d3dee553f882540c1ffe331d085c9e629499ceadfbda4d4fde635f4b7d",
                "sha256:99f748a7e71ff382613b4e1acc0ac83bf7ad167fb3802e35e90d9763daba4d78",
                "sha256:b8c78301cefcf5fd914aad35d3c04c2b21ce8629b5e4f4e45ae6812e461910fa",
                "sha256:c420917b188a5582a56d8b93bdd8e0f6eca08c84ff623a4c16e809152cd35793",
                "sha256:c43866529f2f06fe0edc6246eb4faa34f03fe88b64a0a9a942561c8e22f4b71f",
                "sha256:cab50b8c2250b46fe738c77dbd25ce017d5e6fb35d3407606e7a4180656a5a6a",
                "sha256:cef128cb4d5e0b3493f058f10ce32365972c554572ff821e175dbc6f8ff6924f",
                "sha256:cf16e3cf6c0a5fdd9bc10c21687e19d29ad1fe863372b5543deaec1039581a30",
                "sha256:e56c744aa6ff427a607763346e4170629caf7e48ead6921745986db3692f987f",
                "sha256:e577934fc5f8779c554639376beeaa5657d54349096ef24abe8c74c5d9c117c3",
                "sha256:f2b0fa0c01d8a0c7483afd9f31d7ecf2d71760ca24499c8697aeb5ca37dc090c"
            ],
            "version": "==1.14.0"
        },
        "cfgv": {
            "hashes": [
                "sha256:1ccf53320421aeeb915275a196e23b3b8ae87dea8ac6698b1638001d4a486d53",
                "sha256:c8e8f552ffcc6194f4e18dd4f68d9aef0c0d58ae7e7be8c82bee3c5e9edfa513"
            ],
            "version": "==3.1.0"
        },
        "chardet": {
            "hashes": [
                "sha256:84ab92ed1c4d4f16916e05906b6b75a6c0fb5db821cc65e70cbd64a3e2a5eaae",
                "sha256:fc323ffcaeaed0e0a02bf4d117757b98aed530d9ed4531e3e15460124c106691"
            ],
            "version": "==3.0.4"
        },
        "codecov": {
            "hashes": [
                "sha256:491938ad774ea94a963d5d16354c7299e90422a33a353ba0d38d0943ed1d5091",
                "sha256:b67bb8029e8340a7bf22c71cbece5bd18c96261fdebc2f105ee4d5a005bc8728"
            ],
            "index": "pypi",
            "version": "==2.1.7"
        },
        "coverage": {
            "hashes": [
                "sha256:08907593569fe59baca0bf152c43f3863201efb6113ecb38ce7e97ce339805a6",
                "sha256:0be0f1ed45fc0c185cfd4ecc19a1d6532d72f86a2bac9de7e24541febad72650",
                "sha256:141f08ed3c4b1847015e2cd62ec06d35e67a3ac185c26f7635f4406b90afa9c5",
                "sha256:19e4df788a0581238e9390c85a7a09af39c7b539b29f25c89209e6c3e371270d",
                "sha256:23cc09ed395b03424d1ae30dcc292615c1372bfba7141eb85e11e50efaa6b351",
                "sha256:245388cda02af78276b479f299bbf3783ef0a6a6273037d7c60dc73b8d8d7755",
                "sha256:331cb5115673a20fb131dadd22f5bcaf7677ef758741312bee4937d71a14b2ef",
                "sha256:386e2e4090f0bc5df274e720105c342263423e77ee8826002dcffe0c9533dbca",
                "sha256:3a794ce50daee01c74a494919d5ebdc23d58873747fa0e288318728533a3e1ca",
                "sha256:60851187677b24c6085248f0a0b9b98d49cba7ecc7ec60ba6b9d2e5574ac1ee9",
                "sha256:63a9a5fc43b58735f65ed63d2cf43508f462dc49857da70b8980ad78d41d52fc",
                "sha256:6b62544bb68106e3f00b21c8930e83e584fdca005d4fffd29bb39fb3ffa03cb5",
                "sha256:6ba744056423ef8d450cf627289166da65903885272055fb4b5e113137cfa14f",
                "sha256:7494b0b0274c5072bddbfd5b4a6c6f18fbbe1ab1d22a41e99cd2d00c8f96ecfe",
                "sha256:826f32b9547c8091679ff292a82aca9c7b9650f9fda3e2ca6bf2ac905b7ce888",
                "sha256:93715dffbcd0678057f947f496484e906bf9509f5c1c38fc9ba3922893cda5f5",
                "sha256:9a334d6c83dfeadae576b4d633a71620d40d1c379129d587faa42ee3e2a85cce",
                "sha256:af7ed8a8aa6957aac47b4268631fa1df984643f07ef00acd374e456364b373f5",
                "sha256:bf0a7aed7f5521c7ca67febd57db473af4762b9622254291fbcbb8cd0ba5e33e",
                "sha256:bf1ef9eb901113a9805287e090452c05547578eaab1b62e4ad456fcc049a9b7e",
                "sha256:c0afd27bc0e307a1ffc04ca5ec010a290e49e3afbe841c5cafc5c5a80ecd81c9",
                "sha256:dd579709a87092c6dbee09d1b7cfa81831040705ffa12a1b248935274aee0437",
                "sha256:df6712284b2e44a065097846488f66840445eb987eb81b3cc6e4149e7b6982e1",
                "sha256:e07d9f1a23e9e93ab5c62902833bf3e4b1f65502927379148b6622686223125c",
                "sha256:e2ede7c1d45e65e209d6093b762e98e8318ddeff95317d07a27a2140b80cfd24",
                "sha256:e4ef9c164eb55123c62411f5936b5c2e521b12356037b6e1c2617cef45523d47",
                "sha256:eca2b7343524e7ba246cab8ff00cab47a2d6d54ada3b02772e908a45675722e2",
                "sha256:eee64c616adeff7db37cc37da4180a3a5b6177f5c46b187894e633f088fb5b28",
                "sha256:ef824cad1f980d27f26166f86856efe11eff9912c4fed97d3804820d43fa550c",
                "sha256:efc89291bd5a08855829a3c522df16d856455297cf35ae827a37edac45f466a7",
                "sha256:fa964bae817babece5aa2e8c1af841bebb6d0b9add8e637548809d040443fee0",
                "sha256:ff37757e068ae606659c28c3bd0d923f9d29a85de79bf25b2b34b148473b5025"
            ],
            "index": "pypi",
            "version": "==4.5.4"
        },
        "coveralls": {
            "hashes": [
                "sha256:41bd57b60321dfd5b56e990ab3f7ed876090691c21a9e3b005e1f6e42e6ba4b9",
                "sha256:d213f5edd49053d03f0db316ccabfe17725f2758147afc9a37eaca9d8e8602b5"
            ],
            "index": "pypi",
            "version": "==2.0.0"
        },
        "cryptography": {
            "hashes": [
                "sha256:091d31c42f444c6f519485ed528d8b451d1a0c7bf30e8ca583a0cac44b8a0df6",
                "sha256:18452582a3c85b96014b45686af264563e3e5d99d226589f057ace56196ec78b",
                "sha256:1dfa985f62b137909496e7fc182dac687206d8d089dd03eaeb28ae16eec8e7d5",
                "sha256:1e4014639d3d73fbc5ceff206049c5a9a849cefd106a49fa7aaaa25cc0ce35cf",
                "sha256:22e91636a51170df0ae4dcbd250d318fd28c9f491c4e50b625a49964b24fe46e",
                "sha256:3b3eba865ea2754738616f87292b7f29448aec342a7c720956f8083d252bf28b",
                "sha256:651448cd2e3a6bc2bb76c3663785133c40d5e1a8c1a9c5429e4354201c6024ae",
                "sha256:726086c17f94747cedbee6efa77e99ae170caebeb1116353c6cf0ab67ea6829b",
                "sha256:844a76bc04472e5135b909da6aed84360f522ff5dfa47f93e3dd2a0b84a89fa0",
                "sha256:88c881dd5a147e08d1bdcf2315c04972381d026cdb803325c03fe2b4a8ed858b",
                "sha256:96c080ae7118c10fcbe6229ab43eb8b090fccd31a09ef55f83f690d1ef619a1d",
                "sha256:a0c30272fb4ddda5f5ffc1089d7405b7a71b0b0f51993cb4e5dbb4590b2fc229",
                "sha256:bb1f0281887d89617b4c68e8db9a2c42b9efebf2702a3c5bf70599421a8623e3",
                "sha256:c447cf087cf2dbddc1add6987bbe2f767ed5317adb2d08af940db517dd704365",
                "sha256:c4fd17d92e9d55b84707f4fd09992081ba872d1a0c610c109c18e062e06a2e55",
                "sha256:d0d5aeaedd29be304848f1c5059074a740fa9f6f26b84c5b63e8b29e73dfc270",
                "sha256:daf54a4b07d67ad437ff239c8a4080cfd1cc7213df57d33c97de7b4738048d5e",
                "sha256:e993468c859d084d5579e2ebee101de8f5a27ce8e2159959b6673b418fd8c785",
                "sha256:f118a95c7480f5be0df8afeb9a11bd199aa20afab7a96bcf20409b411a3a85f0"
            ],
            "version": "==2.9.2"
        },
        "distlib": {
            "hashes": [
                "sha256:2e166e231a26b36d6dfe35a48c4464346620f8645ed0ace01ee31822b288de21"
            ],
            "version": "==0.3.0"
        },
        "django": {
            "hashes": [
                "sha256:84f370f6acedbe1f3c41e1a02de44ac206efda3355e427139ecb785b5f596d80",
                "sha256:e8fe3c2b2212dce6126becab7a693157f1a441a07b62ec994c046c76af5bb66d"
            ],
            "index": "pypi",
            "version": "==2.2.13"
        },
        "docopt": {
            "hashes": [
                "sha256:49b3a825280bd66b3aa83585ef59c4a8c82f2c8a522dbe754a8bc8d08c85c491"
            ],
            "version": "==0.6.2"
        },
        "docutils": {
            "hashes": [
                "sha256:6c4f696463b79f1fb8ba0c594b63840ebd41f059e92b31957c46b74a4599b6d0",
                "sha256:9e4d7ecfc600058e07ba661411a2b7de2fd0fafa17d1a7f7361cd47b1175c827",
                "sha256:a2aeea129088da402665e92e0b25b04b073c04b2dce4ab65caaa38b7ce2e1a99"
            ],
            "version": "==0.15.2"
        },
        "faker": {
            "hashes": [
                "sha256:1290f589648bc470b8d98fff1fdff773fe3f46b4ca2cac73ac74668b12cf008e",
                "sha256:c006b3664c270a2cfd4785c5e41ff263d48101c4e920b5961cf9c237131d8418"
            ],
            "index": "pypi",
            "version": "==4.1.1"
        },
        "filelock": {
            "hashes": [
                "sha256:18d82244ee114f543149c66a6e0c14e9c4f8a1044b5cdaadd0f82159d6a6ff59",
                "sha256:929b7d63ec5b7d6b71b0fa5ac14e030b3f70b75747cef1b10da9b879fef15836"
            ],
            "version": "==3.0.12"
        },
        "flake8": {
            "hashes": [
                "sha256:15e351d19611c887e482fb960eae4d44845013cc142d42896e9862f775d8cf5c",
                "sha256:f04b9fcbac03b0a3e58c0ab3a0ecc462e023a9faf046d57794184028123aa208"
            ],
            "index": "pypi",
            "version": "==3.8.3"
        },
        "flake8-docstrings": {
            "hashes": [
                "sha256:3d5a31c7ec6b7367ea6506a87ec293b94a0a46c0bce2bb4975b7f1d09b6f3717",
                "sha256:a256ba91bc52307bef1de59e2a009c3cf61c3d0952dbe035d6ff7208940c2edc"
            ],
            "index": "pypi",
            "version": "==1.5.0"
        },
        "google-api-core": {
            "hashes": [
                "sha256:6b757736bbc699db858794e9b71e2bbf17996075773a40551ef5e6b0fad2a2f9",
                "sha256:b310709c325f5f9acee8feb2344c76d23577a07f4c6f4a0272c5e39d09850827"
            ],
            "version": "==1.20.1"
        },
        "google-auth": {
            "hashes": [
                "sha256:25d3c4e457db5504c62b3e329e8e67d2c29a0cecec3aa5347ced030d8700a75d",
                "sha256:e634b649967d83c02dd386ecae9ce4a571528d59d51a4228757e45f5404a060b"
            ],
            "version": "==1.17.2"
        },
        "google-cloud-core": {
            "hashes": [
                "sha256:6ae5c62931e8345692241ac1939b85a10d6c38dc9e2854bdbacb7e5ac3033229",
                "sha256:878f9ad080a40cdcec85b92242c4b5819eeb8f120ebc5c9f640935e24fc129d8"
            ],
            "version": "==1.3.0"
        },
        "google-cloud-storage": {
            "hashes": [
                "sha256:3ca40dcf31b86bab3355ee2bb4502aefd37b37798c6d0545cdc62ca99ea5d05a",
                "sha256:a82b5d60a2ec366a14746f17910dd8348c36a4aeec36da10021307e1951fcc7f"
            ],
            "index": "pypi",
            "version": "==1.19.1"
        },
        "google-resumable-media": {
            "hashes": [
                "sha256:5fd2e641f477e50be925a55bcfdf0b0cb97c2b92aacd7b15c1d339f70d55c1c7",
                "sha256:cdeb8fbb3551a665db921023603af2f0d6ac59ad8b48259cb510b8799505775f"
            ],
            "version": "==0.4.1"
        },
        "googleapis-common-protos": {
            "hashes": [
                "sha256:560716c807117394da12cecb0a54da5a451b5cf9866f1d37e9a5e2329a665351",
                "sha256:c8961760f5aad9a711d37b675be103e0cc4e9a39327e0d6d857872f698403e24"
            ],
            "version": "==1.52.0"
        },
        "identify": {
            "hashes": [
                "sha256:249ebc7e2066d6393d27c1b1be3b70433f824a120b1d8274d362f1eb419e3b52",
                "sha256:781fd3401f5d2b17b22a8b18b493a48d5d948e3330634e82742e23f9c20234ef"
            ],
            "version": "==1.4.19"
        },
        "idna": {
            "hashes": [
                "sha256:7588d1c14ae4c77d74036e8c22ff447b26d0fde8f007354fd48a7814db15b7cb",
                "sha256:a068a21ceac8a4d63dbfd964670474107f541babbd2250d61922f029858365fa"
            ],
            "version": "==2.9"
        },
        "imagesize": {
            "hashes": [
                "sha256:6965f19a6a2039c7d48bca7dba2473069ff854c36ae6f19d2cde309d998228a1",
                "sha256:b1f6b5a4eab1f73479a50fb79fcf729514a900c341d8503d62a62dbc4127a2b1"
            ],
            "version": "==1.2.0"
        },
        "importlib-metadata": {
            "hashes": [
                "sha256:0505dd08068cfec00f53a74a0ad927676d7757da81b7436a6eefe4c7cf75c545",
                "sha256:15ec6c0fd909e893e3a08b3a7c76ecb149122fb14b7efe1199ddd4c7c57ea958"
            ],
            "markers": "python_version < '3.8'",
            "version": "==1.6.1"
        },
        "importlib-resources": {
            "hashes": [
                "sha256:83985739b3a6679702f9ab33f0ad016ad564664d0568a31ac14d7c64789453e6",
                "sha256:f5edfcece1cc9435d0979c19e08739521f4cf1aa1adaf6e571f732df6f568962"
            ],
            "markers": "python_version < '3.7'",
            "version": "==2.0.1"
        },
        "isodate": {
            "hashes": [
                "sha256:2e364a3d5759479cdb2d37cce6b9376ea504db2ff90252a2e5b7cc89cc9ff2d8",
                "sha256:aa4d33c06640f5352aca96e4b81afd8ab3b47337cc12089822d6f322ac772c81"
            ],
            "version": "==0.6.0"
        },
        "jinja2": {
            "hashes": [
                "sha256:89aab215427ef59c34ad58735269eb58b1a5808103067f7bb9d5836c651b3bb0",
                "sha256:f0a4641d3cf955324a89c04f3d94663aa4d638abe8f733ecd3582848e1c37035"
            ],
            "version": "==2.11.2"
        },
        "jmespath": {
            "hashes": [
                "sha256:b85d0567b8666149a93172712e68920734333c0ce7e89b78b3e987f71e5ed4f9",
                "sha256:cdf6525904cc597730141d61b36f2e4b8ecc257c420fa2f4549bac2c2d0cb72f"
            ],
            "version": "==0.10.0"
        },
        "koku-nise": {
            "hashes": [
                "sha256:65b3fa292834ff6253d94d10a237f3b2949a9323b40db6c7fe245da3b1828964",
                "sha256:89c1f099bd5532483df870c0a3ac336229a1221529c22fc4fed4e3019f964e6a"
            ],
            "index": "pypi",
            "version": "==2.0.2"
        },
        "lazy-object-proxy": {
            "hashes": [
                "sha256:0c4b206227a8097f05c4dbdd323c50edf81f15db3b8dc064d08c62d37e1a504d",
                "sha256:194d092e6f246b906e8f70884e620e459fc54db3259e60cf69a4d66c3fda3449",
                "sha256:1be7e4c9f96948003609aa6c974ae59830a6baecc5376c25c92d7d697e684c08",
                "sha256:4677f594e474c91da97f489fea5b7daa17b5517190899cf213697e48d3902f5a",
                "sha256:48dab84ebd4831077b150572aec802f303117c8cc5c871e182447281ebf3ac50",
                "sha256:5541cada25cd173702dbd99f8e22434105456314462326f06dba3e180f203dfd",
                "sha256:59f79fef100b09564bc2df42ea2d8d21a64fdcda64979c0fa3db7bdaabaf6239",
                "sha256:8d859b89baf8ef7f8bc6b00aa20316483d67f0b1cbf422f5b4dc56701c8f2ffb",
                "sha256:9254f4358b9b541e3441b007a0ea0764b9d056afdeafc1a5569eee1cc6c1b9ea",
                "sha256:9651375199045a358eb6741df3e02a651e0330be090b3bc79f6d0de31a80ec3e",
                "sha256:97bb5884f6f1cdce0099f86b907aa41c970c3c672ac8b9c8352789e103cf3156",
                "sha256:9b15f3f4c0f35727d3a0fba4b770b3c4ebbb1fa907dbcc046a1d2799f3edd142",
                "sha256:a2238e9d1bb71a56cd710611a1614d1194dc10a175c1e08d75e1a7bcc250d442",
                "sha256:a6ae12d08c0bf9909ce12385803a543bfe99b95fe01e752536a60af2b7797c62",
                "sha256:ca0a928a3ddbc5725be2dd1cf895ec0a254798915fb3a36af0964a0a4149e3db",
                "sha256:cb2c7c57005a6804ab66f106ceb8482da55f5314b7fcb06551db1edae4ad1531",
                "sha256:d74bb8693bf9cf75ac3b47a54d716bbb1a92648d5f781fc799347cfc95952383",
                "sha256:d945239a5639b3ff35b70a88c5f2f491913eb94871780ebfabb2568bd58afc5a",
                "sha256:eba7011090323c1dadf18b3b689845fd96a61ba0a1dfbd7f24b921398affc357",
                "sha256:efa1909120ce98bbb3777e8b6f92237f5d5c8ea6758efea36a473e1d38f7d3e4",
                "sha256:f3900e8a5de27447acbf900b4750b0ddfd7ec1ea7fbaf11dfa911141bc522af0"
            ],
            "version": "==1.4.3"
        },
        "markupsafe": {
            "hashes": [
                "sha256:00bc623926325b26bb9605ae9eae8a215691f33cae5df11ca5424f06f2d1f473",
                "sha256:09027a7803a62ca78792ad89403b1b7a73a01c8cb65909cd876f7fcebd79b161",
                "sha256:09c4b7f37d6c648cb13f9230d847adf22f8171b1ccc4d5682398e77f40309235",
                "sha256:1027c282dad077d0bae18be6794e6b6b8c91d58ed8a8d89a89d59693b9131db5",
                "sha256:13d3144e1e340870b25e7b10b98d779608c02016d5184cfb9927a9f10c689f42",
                "sha256:24982cc2533820871eba85ba648cd53d8623687ff11cbb805be4ff7b4c971aff",
                "sha256:29872e92839765e546828bb7754a68c418d927cd064fd4708fab9fe9c8bb116b",
                "sha256:43a55c2930bbc139570ac2452adf3d70cdbb3cfe5912c71cdce1c2c6bbd9c5d1",
                "sha256:46c99d2de99945ec5cb54f23c8cd5689f6d7177305ebff350a58ce5f8de1669e",
                "sha256:500d4957e52ddc3351cabf489e79c91c17f6e0899158447047588650b5e69183",
                "sha256:535f6fc4d397c1563d08b88e485c3496cf5784e927af890fb3c3aac7f933ec66",
                "sha256:596510de112c685489095da617b5bcbbac7dd6384aeebeda4df6025d0256a81b",
                "sha256:62fe6c95e3ec8a7fad637b7f3d372c15ec1caa01ab47926cfdf7a75b40e0eac1",
                "sha256:6788b695d50a51edb699cb55e35487e430fa21f1ed838122d722e0ff0ac5ba15",
                "sha256:6dd73240d2af64df90aa7c4e7481e23825ea70af4b4922f8ede5b9e35f78a3b1",
                "sha256:717ba8fe3ae9cc0006d7c451f0bb265ee07739daf76355d06366154ee68d221e",
                "sha256:79855e1c5b8da654cf486b830bd42c06e8780cea587384cf6545b7d9ac013a0b",
                "sha256:7c1699dfe0cf8ff607dbdcc1e9b9af1755371f92a68f706051cc8c37d447c905",
                "sha256:88e5fcfb52ee7b911e8bb6d6aa2fd21fbecc674eadd44118a9cc3863f938e735",
                "sha256:8defac2f2ccd6805ebf65f5eeb132adcf2ab57aa11fdf4c0dd5169a004710e7d",
                "sha256:98c7086708b163d425c67c7a91bad6e466bb99d797aa64f965e9d25c12111a5e",
                "sha256:9add70b36c5666a2ed02b43b335fe19002ee5235efd4b8a89bfcf9005bebac0d",
                "sha256:9bf40443012702a1d2070043cb6291650a0841ece432556f784f004937f0f32c",
                "sha256:ade5e387d2ad0d7ebf59146cc00c8044acbd863725f887353a10df825fc8ae21",
                "sha256:b00c1de48212e4cc9603895652c5c410df699856a2853135b3967591e4beebc2",
                "sha256:b1282f8c00509d99fef04d8ba936b156d419be841854fe901d8ae224c59f0be5",
                "sha256:b2051432115498d3562c084a49bba65d97cf251f5a331c64a12ee7e04dacc51b",
                "sha256:ba59edeaa2fc6114428f1637ffff42da1e311e29382d81b339c1817d37ec93c6",
                "sha256:c8716a48d94b06bb3b2524c2b77e055fb313aeb4ea620c8dd03a105574ba704f",
                "sha256:cd5df75523866410809ca100dc9681e301e3c27567cf498077e8551b6d20e42f",
                "sha256:cdb132fc825c38e1aeec2c8aa9338310d29d337bebbd7baa06889d09a60a1fa2",
                "sha256:e249096428b3ae81b08327a63a485ad0878de3fb939049038579ac0ef61e17e7",
                "sha256:e8313f01ba26fbbe36c7be1966a7b7424942f670f38e666995b88d012765b9be"
            ],
            "version": "==1.1.1"
        },
        "mccabe": {
            "hashes": [
                "sha256:ab8a6258860da4b6677da4bd2fe5dc2c659cff31b3ee4f7f5d64e79735b80d42",
                "sha256:dd8d182285a0fe56bace7f45b5e7d1a6ebcbf524e8f3bd87eb0f125271b8831f"
            ],
            "version": "==0.6.1"
        },
        "model-bakery": {
            "hashes": [
                "sha256:44321cded0e130c31e3cdd7589f8c3d551e12e9ebcc8425aff800dfeaf91539a",
                "sha256:aea339f47aa3b044d1a6d62f54c04686285fa0397a05de29ec6809a2a6f9bdc5"
            ],
            "index": "pypi",
            "version": "==1.1.0"
        },
        "msrest": {
            "hashes": [
                "sha256:214c5be98954cb45feb6a6a858a7ae6d41a664e80294b65db225bbaa33d9ca3c",
                "sha256:88b31e937eba95bda5b9a910b28498fdc130718bb5f8dd98a6af0d333670c897"
            ],
            "version": "==0.6.16"
        },
        "msrestazure": {
            "hashes": [
                "sha256:0ae7f903ff81631512beef39602c4104a8fe04cb7d166f28a1ec43c0f0985749",
                "sha256:0ec9db93eeea6a6cf1240624a04f49cd8bbb26b98d84a63a8220cfda858c2a96"
            ],
            "version": "==0.6.3"
        },
        "nodeenv": {
            "hashes": [
                "sha256:4b0b77afa3ba9b54f4b6396e60b0c83f59eaeb2d63dc3cc7a70f7f4af96c82bc"
            ],
            "version": "==1.4.0"
        },
        "oauthlib": {
            "hashes": [
                "sha256:bee41cc35fcca6e988463cacc3bcb8a96224f470ca547e697b604cc697b2f889",
                "sha256:df884cd6cbe20e32633f1db1072e9356f53638e4361bef4e8b03c9127c9328ea"
            ],
            "version": "==3.1.0"
        },
        "packaging": {
            "hashes": [
                "sha256:4357f74f47b9c12db93624a82154e9b120fa8293699949152b22065d556079f8",
                "sha256:998416ba6962ae7fbd6596850b80e17859a5753ba17c32284f67bfff33784181"
            ],
            "version": "==20.4"
        },
        "pluggy": {
            "hashes": [
                "sha256:15b2acde666561e1298d71b523007ed7364de07029219b604cf808bfa1c765b0",
                "sha256:966c145cd83c96502c3c3868f50408687b38434af77734af1e9ca461a4081d2d"
            ],
            "version": "==0.13.1"
        },
        "pre-commit": {
            "hashes": [
                "sha256:c5c8fd4d0e1c363723aaf0a8f9cba0f434c160b48c4028f4bae6d219177945b3",
                "sha256:da463cf8f0e257f9af49047ba514f6b90dbd9b4f92f4c8847a3ccd36834874c7"
            ],
            "index": "pypi",
            "version": "==2.5.1"
        },
        "protobuf": {
            "hashes": [
                "sha256:304e08440c4a41a0f3592d2a38934aad6919d692bb0edfb355548786728f9a5e",
                "sha256:49ef8ab4c27812a89a76fa894fe7a08f42f2147078392c0dee51d4a444ef6df5",
                "sha256:50b5fee674878b14baea73b4568dc478c46a31dd50157a5b5d2f71138243b1a9",
                "sha256:5524c7020eb1fb7319472cb75c4c3206ef18b34d6034d2ee420a60f99cddeb07",
                "sha256:612bc97e42b22af10ba25e4140963fbaa4c5181487d163f4eb55b0b15b3dfcd2",
                "sha256:6f349adabf1c004aba53f7b4633459f8ca8a09654bf7e69b509c95a454755776",
                "sha256:85b94d2653b0fdf6d879e39d51018bf5ccd86c81c04e18a98e9888694b98226f",
                "sha256:87535dc2d2ef007b9d44e309d2b8ea27a03d2fa09556a72364d706fcb7090828",
                "sha256:a7ab28a8f1f043c58d157bceb64f80e4d2f7f1b934bc7ff5e7f7a55a337ea8b0",
                "sha256:a96f8fc625e9ff568838e556f6f6ae8eca8b4837cdfb3f90efcb7c00e342a2eb",
                "sha256:b5a114ea9b7fc90c2cc4867a866512672a47f66b154c6d7ee7e48ddb68b68122",
                "sha256:be04fe14ceed7f8641e30f36077c1a654ff6f17d0c7a5283b699d057d150d82a",
                "sha256:bff02030bab8b969f4de597543e55bd05e968567acb25c0a87495a31eb09e925",
                "sha256:c9ca9f76805e5a637605f171f6c4772fc4a81eced4e2f708f79c75166a2c99ea",
                "sha256:e1464a4a2cf12f58f662c8e6421772c07947266293fb701cb39cd9c1e183f63c",
                "sha256:e72736dd822748b0721f41f9aaaf6a5b6d5cfc78f6c8690263aef8bba4457f0e",
                "sha256:eafe9fa19fcefef424ee089fb01ac7177ff3691af7cc2ae8791ae523eb6ca907",
                "sha256:f4b73736108a416c76c17a8a09bc73af3d91edaa26c682aaa460ef91a47168d3"
            ],
            "version": "==3.12.2"
        },
        "py": {
            "hashes": [
                "sha256:a673fa23d7000440cc885c17dbd34fafcb7d7a6e230b29f6766400de36a33c44",
                "sha256:f3b3a4c36512a4c4f024041ab51866f11761cc169670204b235f6b20523d4e6b"
            ],
            "version": "==1.8.2"
        },
        "pyasn1": {
            "hashes": [
                "sha256:39c7e2ec30515947ff4e87fb6f456dfc6e84857d34be479c9d4a4ba4bf46aa5d",
                "sha256:aef77c9fb94a3ac588e87841208bdec464471d9871bd5050a287cc9a475cd0ba"
            ],
            "version": "==0.4.8"
        },
        "pyasn1-modules": {
            "hashes": [
                "sha256:905f84c712230b2c592c19470d3ca8d552de726050d1d1716282a1f6146be65e",
                "sha256:a50b808ffeb97cb3601dd25981f6b016cbb3d31fbf57a8b8a87428e6158d0c74"
            ],
            "version": "==0.2.8"
        },
        "pycodestyle": {
            "hashes": [
                "sha256:2295e7b2f6b5bd100585ebcb1f616591b652db8a741695b3d8f5d28bdc934367",
                "sha256:c58a7d2815e0e8d7972bf1803331fb0152f867bd89adf8a01dfd55085434192e"
            ],
            "version": "==2.6.0"
        },
        "pycparser": {
            "hashes": [
                "sha256:2d475327684562c3a96cc71adf7dc8c4f0565175cf86b6d7a404ff4c771f15f0",
                "sha256:7582ad22678f0fcd81102833f60ef8d0e57288b6b5fb00323d101be910e35705"
            ],
            "version": "==2.20"
        },
        "pydocstyle": {
            "hashes": [
                "sha256:da7831660b7355307b32778c4a0dbfb137d89254ef31a2b2978f50fc0b4d7586",
                "sha256:f4f5d210610c2d153fae39093d44224c17429e2ad7da12a8b419aba5c2f614b5"
            ],
            "index": "pypi",
            "version": "==5.0.2"
        },
        "pyflakes": {
            "hashes": [
                "sha256:0d94e0e05a19e57a99444b6ddcf9a6eb2e5c68d3ca1e98e90707af8152c90a92",
                "sha256:35b2d75ee967ea93b55750aa9edbbf72813e06a66ba54438df2cfac9e3c27fc8"
            ],
            "version": "==2.2.0"
        },
        "pygments": {
            "hashes": [
                "sha256:647344a061c249a3b74e230c739f434d7ea4d8b1d5f3721bc0f3558049b38f44",
                "sha256:ff7a40b4860b727ab48fad6360eb351cc1b33cbf9b15a0f689ca5353e9463324"
            ],
            "version": "==2.6.1"
        },
        "pyjwt": {
            "hashes": [
                "sha256:5c6eca3c2940464d106b99ba83b00c6add741c9becaec087fb7ccdefea71350e",
                "sha256:8d59a976fb773f3e6a39c85636357c4f0e242707394cadadd9814f5cbaa20e96"
            ],
            "version": "==1.7.1"
        },
        "pyparsing": {
            "hashes": [
                "sha256:c203ec8783bf771a155b207279b9bccb8dea02d8f0c9e5f8ead507bc3246ecc1",
                "sha256:ef9d7589ef3c200abe66653d3f1ab1033c3c419ae9b9bdb1240a85b024efc88b"
            ],
            "version": "==2.4.7"
        },
        "python-coveralls": {
            "hashes": [
                "sha256:bfaf7811e7dc5628e83b6b162962a4e2485dbff184b30e49f380374ed1bcee55",
                "sha256:fb0ff49bb1551dac10b06bd55e9790287d898a0f1e2c959802235cae08dd0bff"
            ],
            "index": "pypi",
            "version": "==2.9.3"
        },
        "python-dateutil": {
            "hashes": [
                "sha256:73ebfe9dbf22e832286dafa60473e4cd239f8592f699aa5adaf10050e6e1823c",
                "sha256:75bb3f31ea686f1197762692a9ee6a7550b59fc6ca3a1f4b5d7e32fb98e2da2a"
            ],
            "index": "pypi",
            "version": "==2.8.1"
        },
        "pytz": {
            "hashes": [
                "sha256:a494d53b6d39c3c6e44c3bec237336e14305e4f29bbf800b599253057fbb79ed",
                "sha256:c35965d010ce31b23eeb663ed3cc8c906275d6be1a34393a1d73a41febf4a048"
            ],
            "index": "pypi",
            "version": "==2020.1"
        },
        "pyyaml": {
            "hashes": [
                "sha256:06a0d7ba600ce0b2d2fe2e78453a470b5a6e000a985dd4a4e54e436cc36b0e97",
                "sha256:240097ff019d7c70a4922b6869d8a86407758333f02203e0fc6ff79c5dcede76",
                "sha256:4f4b913ca1a7319b33cfb1369e91e50354d6f07a135f3b901aca02aa95940bd2",
                "sha256:69f00dca373f240f842b2931fb2c7e14ddbacd1397d57157a9b005a6a9942648",
                "sha256:73f099454b799e05e5ab51423c7bcf361c58d3206fa7b0d555426b1f4d9a3eaf",
                "sha256:74809a57b329d6cc0fdccee6318f44b9b8649961fa73144a98735b0aaf029f1f",
                "sha256:7739fc0fa8205b3ee8808aea45e968bc90082c10aef6ea95e855e10abf4a37b2",
                "sha256:95f71d2af0ff4227885f7a6605c37fd53d3a106fcab511b8860ecca9fcf400ee",
                "sha256:b8eac752c5e14d3eca0e6dd9199cd627518cb5ec06add0de9d32baeee6fe645d",
                "sha256:cc8955cfbfc7a115fa81d85284ee61147059a753344bc51098f3ccd69b0d7e0c",
                "sha256:d13155f591e6fcc1ec3b30685d50bf0711574e2c0dfffd7644babf8b5102ca1a"
            ],
            "index": "pypi",
            "version": "==5.3.1"
        },
        "requests": {
            "hashes": [
                "sha256:b3559a131db72c33ee969480840fff4bb6dd111de7dd27c8ee1f820f4f00231b",
                "sha256:fe75cc94a9443b9246fc7049224f75604b113c36acb93f87b80ed42c44cbb898"
            ],
            "index": "pypi",
            "version": "==2.24.0"
        },
        "requests-mock": {
            "hashes": [
                "sha256:11215c6f4df72702aa357f205cf1e537cffd7392b3e787b58239bde5fb3db53b",
                "sha256:e68f46844e4cee9d447150343c9ae875f99fa8037c6dcf5f15bf1fe9ab43d226"
            ],
            "index": "pypi",
            "version": "==1.8.0"
        },
        "requests-oauthlib": {
            "hashes": [
                "sha256:7f71572defaecd16372f9006f33c2ec8c077c3cfa6f5911a9a90202beb513f3d",
                "sha256:b4261601a71fd721a8bd6d7aa1cc1d6a8a93b4a9f5e96626f8e4d91e8beeaa6a"
            ],
            "version": "==1.3.0"
        },
        "responses": {
            "hashes": [
                "sha256:7bb697a5fedeb41d81e8b87f152d453d5cab42dcd1691b6a7d6097e94d33f373",
                "sha256:af94d28cdfb48ded0ad82a5216616631543650f440334a693479b8991a6594a2"
            ],
            "index": "pypi",
            "version": "==0.10.15"
        },
        "rsa": {
            "hashes": [
                "sha256:109ea5a66744dd859bf16fe904b8d8b627adafb9408753161e766a92e7d681fa",
                "sha256:6166864e23d6b5195a5cfed6cd9fed0fe774e226d8f854fcb23b7bbef0350233"
            ],
            "markers": "python_version >= '3'",
            "version": "==4.6"
        },
        "s3transfer": {
            "hashes": [
                "sha256:2482b4259524933a022d59da830f51bd746db62f047d6eb213f2f8855dcb8a13",
                "sha256:921a37e2aefc64145e7b73d50c71bb4f26f46e4c9f414dc648c6245ff92cf7db"
            ],
            "version": "==0.3.3"
        },
        "six": {
            "hashes": [
                "sha256:30639c035cdb23534cd4aa2dd52c3bf48f06e5f4a941509c8bafd8ce11080259",
                "sha256:8b74bedcbbbaca38ff6d7491d76f2b06b3592611af620f8426e82dddb04a5ced"
            ],
            "version": "==1.15.0"
        },
        "snowballstemmer": {
            "hashes": [
                "sha256:209f257d7533fdb3cb73bdbd24f436239ca3b2fa67d56f6ff88e86be08cc5ef0",
                "sha256:df3bac3df4c2c01363f3dd2cfa78cce2840a79b9f1c2d2de9ce8d31683992f52"
            ],
            "version": "==2.0.0"
        },
        "sphinx": {
            "hashes": [
                "sha256:74fbead182a611ce1444f50218a1c5fc70b6cc547f64948f5182fb30a2a20258",
                "sha256:97c9e3bcce2f61d9f5edf131299ee9d1219630598d9f9a8791459a4d9e815be5"
            ],
            "index": "pypi",
            "version": "==3.1.1"
        },
        "sphinx-rtd-theme": {
            "hashes": [
                "sha256:22c795ba2832a169ca301cd0a083f7a434e09c538c70beb42782c073651b707d",
                "sha256:373413d0f82425aaa28fb288009bf0d0964711d347763af2f1b65cafcb028c82"
            ],
            "index": "pypi",
            "version": "==0.5.0"
        },
        "sphinxcontrib-applehelp": {
            "hashes": [
                "sha256:806111e5e962be97c29ec4c1e7fe277bfd19e9652fb1a4392105b43e01af885a",
                "sha256:a072735ec80e7675e3f432fcae8610ecf509c5f1869d17e2eecff44389cdbc58"
            ],
            "version": "==1.0.2"
        },
        "sphinxcontrib-devhelp": {
            "hashes": [
                "sha256:8165223f9a335cc1af7ffe1ed31d2871f325254c0423bc0c4c7cd1c1e4734a2e",
                "sha256:ff7f1afa7b9642e7060379360a67e9c41e8f3121f2ce9164266f61b9f4b338e4"
            ],
            "version": "==1.0.2"
        },
        "sphinxcontrib-htmlhelp": {
            "hashes": [
                "sha256:3c0bc24a2c41e340ac37c85ced6dafc879ab485c095b1d65d2461ac2f7cca86f",
                "sha256:e8f5bb7e31b2dbb25b9cc435c8ab7a79787ebf7f906155729338f3156d93659b"
            ],
            "version": "==1.0.3"
        },
        "sphinxcontrib-jsmath": {
            "hashes": [
                "sha256:2ec2eaebfb78f3f2078e73666b1415417a116cc848b72e5172e596c871103178",
                "sha256:a9925e4a4587247ed2191a22df5f6970656cb8ca2bd6284309578f2153e0c4b8"
            ],
            "version": "==1.0.1"
        },
        "sphinxcontrib-qthelp": {
            "hashes": [
                "sha256:4c33767ee058b70dba89a6fc5c1892c0d57a54be67ddd3e7875a18d14cba5a72",
                "sha256:bd9fc24bcb748a8d51fd4ecaade681350aa63009a347a8c14e637895444dfab6"
            ],
            "version": "==1.0.3"
        },
        "sphinxcontrib-serializinghtml": {
            "hashes": [
                "sha256:eaa0eccc86e982a9b939b2b82d12cc5d013385ba5eadcc7e4fed23f4405f77bc",
                "sha256:f242a81d423f59617a8e5cf16f5d4d74e28ee9a66f9e5b637a18082991db5a9a"
            ],
            "version": "==1.1.4"
        },
        "sqlparse": {
            "hashes": [
                "sha256:022fb9c87b524d1f7862b3037e541f68597a730a8843245c349fc93e1643dc4e",
                "sha256:e162203737712307dfe78860cc56c8da8a852ab2ee33750e33aeadf38d12c548"
            ],
            "version": "==0.3.1"
        },
        "tblib": {
            "hashes": [
                "sha256:229bee3754cb5d98b4837dd5c4405e80cfab57cb9f93220410ad367f8b352344",
                "sha256:e222f44485d45ed13fada73b57775e2ff9bd8af62160120bbb6679f5ad80315b"
            ],
            "index": "pypi",
            "version": "==1.6.0"
        },
        "text-unidecode": {
            "hashes": [
                "sha256:1311f10e8b895935241623731c2ba64f4c455287888b18189350b67134a822e8",
                "sha256:bad6603bb14d279193107714b288be206cac565dfa49aa5b105294dd5c4aab93"
            ],
            "version": "==1.3"
        },
        "toml": {
            "hashes": [
                "sha256:926b612be1e5ce0634a2ca03470f95169cf16f939018233a670519cb4ac58b0f",
                "sha256:bda89d5935c2eac546d648028b9901107a595863cb36bae0c73ac804a9b4ce88"
            ],
            "version": "==0.10.1"
        },
        "tox": {
            "hashes": [
                "sha256:50a188b8e17580c1fb931f494a754e6507d4185f54fb18aca5ba3e12d2ffd55e",
                "sha256:c696d36cd7c6a28ada2da780400e44851b20ee19ef08cfe73344a1dcebbbe9f3"
            ],
            "index": "pypi",
            "version": "==3.15.2"
        },
        "typed-ast": {
            "hashes": [
                "sha256:0666aa36131496aed8f7be0410ff974562ab7eeac11ef351def9ea6fa28f6355",
                "sha256:0c2c07682d61a629b68433afb159376e24e5b2fd4641d35424e462169c0a7919",
                "sha256:249862707802d40f7f29f6e1aad8d84b5aa9e44552d2cc17384b209f091276aa",
                "sha256:24995c843eb0ad11a4527b026b4dde3da70e1f2d8806c99b7b4a7cf491612652",
                "sha256:269151951236b0f9a6f04015a9004084a5ab0d5f19b57de779f908621e7d8b75",
                "sha256:4083861b0aa07990b619bd7ddc365eb7fa4b817e99cf5f8d9cf21a42780f6e01",
                "sha256:498b0f36cc7054c1fead3d7fc59d2150f4d5c6c56ba7fb150c013fbc683a8d2d",
                "sha256:4e3e5da80ccbebfff202a67bf900d081906c358ccc3d5e3c8aea42fdfdfd51c1",
                "sha256:6daac9731f172c2a22ade6ed0c00197ee7cc1221aa84cfdf9c31defeb059a907",
                "sha256:715ff2f2df46121071622063fc7543d9b1fd19ebfc4f5c8895af64a77a8c852c",
                "sha256:73d785a950fc82dd2a25897d525d003f6378d1cb23ab305578394694202a58c3",
                "sha256:8c8aaad94455178e3187ab22c8b01a3837f8ee50e09cf31f1ba129eb293ec30b",
                "sha256:8ce678dbaf790dbdb3eba24056d5364fb45944f33553dd5869b7580cdbb83614",
                "sha256:aaee9905aee35ba5905cfb3c62f3e83b3bec7b39413f0a7f19be4e547ea01ebb",
                "sha256:bcd3b13b56ea479b3650b82cabd6b5343a625b0ced5429e4ccad28a8973f301b",
                "sha256:c9e348e02e4d2b4a8b2eedb48210430658df6951fa484e59de33ff773fbd4b41",
                "sha256:d205b1b46085271b4e15f670058ce182bd1199e56b317bf2ec004b6a44f911f6",
                "sha256:d43943ef777f9a1c42bf4e552ba23ac77a6351de620aa9acf64ad54933ad4d34",
                "sha256:d5d33e9e7af3b34a40dc05f498939f0ebf187f07c385fd58d591c533ad8562fe",
                "sha256:fc0fea399acb12edbf8a628ba8d2312f583bdbdb3335635db062fa98cf71fca4",
                "sha256:fe460b922ec15dd205595c9b5b99e2f056fd98ae8f9f56b888e7a17dc2b757e7"
            ],
            "markers": "implementation_name == 'cpython' and python_version < '3.8'",
            "version": "==1.4.1"
        },
        "urllib3": {
            "hashes": [
                "sha256:3018294ebefce6572a474f0604c2021e33b3fd8006ecd11d62107a5d2a963527",
                "sha256:88206b0eb87e6d677d424843ac5209e3fb9d0190d0ee169599165ec25e9d9115"
            ],
            "markers": "python_version != '3.4'",
            "version": "==1.25.9"
        },
        "virtualenv": {
            "hashes": [
                "sha256:5102fbf1ec57e80671ef40ed98a84e980a71194cedf30c87c2b25c3a9e0b0107",
                "sha256:ccfb8e1e05a1174f7bd4c163700277ba730496094fe1a58bea9d4ac140a207c8"
            ],
            "version": "==20.0.23"
        },
        "wrapt": {
            "hashes": [
                "sha256:b62ffa81fb85f4332a4f609cab4ac40709470da05643a082ec1eb88e6d9b97d7"
            ],
            "version": "==1.12.1"
        },
        "zipp": {
            "hashes": [
                "sha256:aa36550ff0c0b7ef7fa639055d797116ee891440eac1a56f378e2d3179e0320b",
                "sha256:c599e4d75c98f6798c509911d08a22e6c021d074469042177c8c86fb92eefd96"
            ],
            "version": "==3.1.0"
        }
    }
}<|MERGE_RESOLUTION|>--- conflicted
+++ resolved
@@ -560,20 +560,8 @@
         "ordered-set": {
             "hashes": [
                 "sha256:ba93b2df055bca202116ec44b9bead3df33ea63a7d5827ff8e16738b97f33a95"
-<<<<<<< HEAD
             ],
             "version": "==4.0.2"
-        },
-        "packaging": {
-            "hashes": [
-                "sha256:4357f74f47b9c12db93624a82154e9b120fa8293699949152b22065d556079f8",
-                "sha256:998416ba6962ae7fbd6596850b80e17859a5753ba17c32284f67bfff33784181"
-            ],
-            "version": "==20.4"
-=======
-            ],
-            "version": "==4.0.2"
->>>>>>> 877251c4
         },
         "pandas": {
             "hashes": [
